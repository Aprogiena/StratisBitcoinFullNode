--- conflicted
+++ resolved
@@ -67,15 +67,9 @@
 
             if (peer.State == NetworkPeerState.HandShaked)
             {
-<<<<<<< HEAD
-                this.ConnectionManager.AddConnectedNode(node);
-                this.infoLogger.LogInformation("Node '{0}' connected ({1}), agent '{2}', height {3}", node.RemoteSocketEndpoint, this.Inbound ? "inbound" : "outbound", node.PeerVersion.UserAgent, node.PeerVersion.StartHeight);
-                node.SendMessageVoidAsync(new SendHeadersPayload());
-=======
                 this.ConnectionManager.AddConnectedPeer(peer);
                 this.infoLogger.LogInformation("Peer '{0}' connected ({1}), agent '{2}', height {3}", peer.RemoteSocketEndpoint, this.Inbound ? "inbound" : "outbound", peer.PeerVersion.UserAgent, peer.PeerVersion.StartHeight);
                 peer.SendMessageAsync(new SendHeadersPayload());
->>>>>>> 0d52b6b0
             }
 
             if ((peer.State == NetworkPeerState.Failed) || (peer.State == NetworkPeerState.Offline))
