--- conflicted
+++ resolved
@@ -336,13 +336,8 @@
             return speed.ToString("0.00") + " KB/S";
         }
 
-<<<<<<< HEAD
-        private PeerConnector CreatePeerConnector(
-            NetworkPeerConnectionParameters parameters,
-=======
         private IPeerConnector CreatePeerConnector(
             NodeConnectionParameters parameters,
->>>>>>> d233147a
             NodeServices requiredServices,
             Func<IPEndPoint, byte[]> peerSelector,
             PeerIntroductionType peerIntroductionType,
