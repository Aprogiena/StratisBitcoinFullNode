﻿using System;
using System.Collections.Concurrent;
using System.Collections.Generic;
using System.IO;
using System.Linq;
using System.Net;
using System.Net.Sockets;
using System.Reflection;
using System.Threading;
using System.Threading.Tasks;
using Microsoft.Extensions.Logging;
using NBitcoin;
using NBitcoin.Protocol;
using Stratis.Bitcoin.P2P.Protocol;
using Stratis.Bitcoin.P2P.Protocol.Behaviors;
using Stratis.Bitcoin.P2P.Protocol.Filters;
using Stratis.Bitcoin.P2P.Protocol.Payloads;
using Stratis.Bitcoin.Utilities;

namespace Stratis.Bitcoin.P2P.Peer
{
    /// <summary>
    /// State of the network connection to a peer.
    /// </summary>
    public enum NetworkPeerState : int
    {
        /// <summary>An error occurred during a network operation.</summary>
        Failed,

        /// <summary>Shutdown has been initiated, the node went offline.</summary>
        Offline,

        /// <summary>Process of disconnecting the peer has been initiated.</summary>
        Disconnecting,

        /// <summary>Network connection between with the peer has been established.</summary>
        Connected,

        /// <summary>The node and the peer exchanged version information.</summary>
        HandShaked
    }

    /// <summary>
    /// Explanation of why a peer was disconnected.
    /// </summary>
    public class NetworkPeerDisconnectReason
    {
        /// <summary>Human readable reason for disconnecting.</summary>
        public string Reason { get; set; }

        /// <summary>Exception because of which the disconnection happened, or <c>null</c> if there were no exception.</summary>
        public Exception Exception { get; set; }
    }

    /// <summary>
    /// Protocol requirement for network peers the node wants to be connected to.
    /// </summary>
    public class NetworkPeerRequirement
    {
        /// <summary>Minimal protocol version that the peer must support or <c>null</c> if there is no requirement for minimal protocol version.</summary>
        public ProtocolVersion? MinVersion { get; set; }

        /// <summary>Specification of network services that the peer must provide.</summary>
        public NetworkPeerServices RequiredServices { get; set; }

        /// <summary><c>true</c> to require the peer to support SPV, <c>false</c> otherwise..</summary>
        public bool SupportSPV { get; set; }

        /// <summary>
        /// Checks a version payload from a peer against the requirements.
        /// </summary>
        /// <param name="version">Version payload to check.</param>
        /// <returns><c>true</c> if the version payload satisfies the protocol requirements, <c>false</c> otherwise.</returns>
        public virtual bool Check(VersionPayload version)
        {
            if (this.MinVersion != null)
            {
                if (version.Version < this.MinVersion.Value)
                    return false;
            }

            if ((this.RequiredServices & version.Services) != this.RequiredServices)
            {
                return false;
            }

            if (this.SupportSPV)
            {
                if (version.Version < ProtocolVersion.MEMPOOL_GD_VERSION)
                    return false;

                if ((ProtocolVersion.NO_BLOOM_VERSION <= version.Version) && ((version.Services & NetworkPeerServices.NODE_BLOOM) == 0))
                    return false;
            }

            return true;
        }
    }

<<<<<<< HEAD
    public delegate void NetworkPeerEventHandler(NetworkPeer peer);
    public delegate void NetworkPeerEventMessageIncoming(NetworkPeer peer, IncomingMessage message);
    public delegate void NetworkPeerStateEventHandler(NetworkPeer peer, NetworkPeerState oldState);

=======
    /// <summary>
    /// Type of event handler that is triggered on network peer disconnection.
    /// </summary>
    /// <param name="peer">Network peer that was disconnected.</param>
    public delegate void NetworkPeerDisconnectedEventHandler(NetworkPeer peer);

    /// <summary>
    /// Type of event handler that is triggered when a new message is received from a network peer.
    /// </summary>
    /// <param name="peer">Network peer from which the message was received.</param>
    /// <param name="message">Message that was received.</param>
    public delegate void NetworkPeerMessageReceivedEventHandler(NetworkPeer peer, IncomingMessage message);

    /// <summary>
    /// Type of event handler that is triggered when the network state of a peer was changed.
    /// </summary>
    /// <param name="peer">Network peer which network state was changed.</param>
    /// <param name="oldState">Previous network state of the peer.</param>
    public delegate void NetworkPeerStateChangedEventHandler(NetworkPeer peer, NetworkPeerState oldState);

    /// <summary>Information to a message that the node sent to a peer.</summary>
>>>>>>> d352316c
    public class SentMessage
    {
        /// <summary>Payload of the sent message.</summary>
        public Payload Payload;
    }

    /// <summary>
    /// Represents a network connection to a peer. It is responsible for reading incoming messages form the peer 
    /// and sending messages from the node to the peer.
    /// </summary>
    public class NetworkPeerConnection
    {
        /// <summary>Logger for the node.</summary>
        private readonly ILogger logger;

        /// <summary>Provider of time functions.</summary>
        private readonly IDateTimeProvider dateTimeProvider;

        /// <summary>Network peer that this object represents the node's connection to.</summary>
        public NetworkPeer Peer { get; private set; }

        /// <summary>Connected network socket to the peer.</summary>
        public Socket Socket { get; private set; }

        /// <summary>Event that is set when the connection is closed.</summary>
        public ManualResetEvent Disconnected { get; private set; }

        /// <summary>Cancellation to be triggered at shutdown to abort all pending operations on the connection.</summary>
        public CancellationTokenSource Cancel { get; private set; }

        /// <summary>Queue of messages to be sent to a peer over the network connection.</summary>
        internal BlockingCollection<SentMessage> Messages;

        /// <summary>Set to <c>1</c> when a cleanup has been initiated, otherwise <c>0</c>.</summary>
        private int cleaningUp;

        public NetworkPeerConnection(NetworkPeer peer, Socket socket, IDateTimeProvider dateTimeProvider, ILoggerFactory loggerFactory)
        {
            this.logger = loggerFactory.CreateLogger(this.GetType().FullName, $"[{peer.PeerAddress.Endpoint}] ");
            this.dateTimeProvider = dateTimeProvider;

            this.Peer = peer;
            this.Socket = socket;
            this.Messages = new BlockingCollection<SentMessage>(new ConcurrentQueue<SentMessage>());
        }

        public void BeginListen()
        {
            this.logger.LogTrace("()");

            this.Disconnected = new ManualResetEvent(false);
            this.Cancel = new CancellationTokenSource();

            new Thread(() =>
            {
                this.logger.LogTrace("()");
                SentMessage processing = null;
                Exception unhandledException = null;

                try
                {
                    using (var completedEvent = new ManualResetEvent(false))
                    {
                        using (var socketEventManager = NodeSocketEventManager.Create(completedEvent))
                        {
                            socketEventManager.SocketEvent.SocketFlags = SocketFlags.None;

                            foreach (SentMessage kv in this.Messages.GetConsumingEnumerable(this.Cancel.Token))
                            {
                                processing = kv;
                                Payload payload = kv.Payload;
                                var message = new Message
                                {
                                    Magic = this.Peer.Network.Magic,
                                    Payload = payload
                                };

                                this.logger.LogTrace("Sending message: '{0}'", message);

                                using (MemoryStream ms = new MemoryStream())
                                {
                                    message.ReadWrite(new BitcoinStream(ms, true)
                                    {
                                        ProtocolVersion = this.Peer.Version,
                                        TransactionOptions = this.Peer.SupportedTransactionOptions
                                    });

                                    byte[] bytes = ms.ToArrayEfficient();

                                    socketEventManager.SocketEvent.SetBuffer(bytes, 0, bytes.Length);
                                    this.Peer.Counter.AddWritten(bytes.Length);
                                }

                                completedEvent.Reset();
                                if (!this.Socket.SendAsync(socketEventManager.SocketEvent))
                                    Utils.SafeSet(completedEvent);

                                WaitHandle.WaitAny(new WaitHandle[] { completedEvent, this.Cancel.Token.WaitHandle }, -1);
                                if (!this.Cancel.Token.IsCancellationRequested)
                                {
                                    if (socketEventManager.SocketEvent.SocketError != SocketError.Success)
                                        throw new SocketException((int)socketEventManager.SocketEvent.SocketError);

                                    processing = null;
                                }
                            }
                        }
                    }
                }
                catch (OperationCanceledException)
                {
                    this.logger.LogTrace("Sending cancelled.");
                }
                catch (Exception ex)
                {
                    this.logger.LogTrace("Exception occurred: '{0}'", ex.ToString());
                    unhandledException = ex;
                }

                if (processing != null)
                    this.Messages.Add(processing);

                foreach (SentMessage pending in this.Messages)
                {
                    this.logger.LogTrace("Connection terminated before message '{0}' could be sent.", pending.Payload?.Command);
                }

                this.Messages = new BlockingCollection<SentMessage>(new ConcurrentQueue<SentMessage>());

                this.logger.LogDebug("Terminating sending thread.");
                this.EndListen(unhandledException);

                this.logger.LogTrace("(-)");
            }).Start();

            new Thread(() =>
            {
                this.logger.LogTrace("()");

                this.logger.LogTrace("Start listenting.");
                Exception unhandledException = null;
                byte[] buffer = this.Peer.ReuseBuffer ? new byte[1024 * 1024] : null;
                try
                {
                    using (var stream = new NetworkStream(this.Socket, false))
                    {
                        while (!this.Cancel.Token.IsCancellationRequested)
                        {
                            PerformanceCounter counter;

                            Message message = Message.ReadNext(stream, this.Peer.Network, this.Peer.Version, this.Cancel.Token, buffer, out counter);

                            this.logger.LogTrace("Receiving message: '{0}'", message);

                            this.Peer.LastSeen = this.dateTimeProvider.GetUtcNow();
                            this.Peer.Counter.Add(counter);
                            this.Peer.OnMessageReceived(new IncomingMessage()
                            {
                                Message = message,
                                Socket = this.Socket,
                                Length = counter.ReadBytes,
                                NetworkPeer = this.Peer
                            });
                        }
                    }
                }
                catch (OperationCanceledException)
                {
                    this.logger.LogTrace("Listening cancelled.");
                }
                catch (Exception ex)
                {
                    this.logger.LogTrace("Exception occurred: {0}", ex);
                    unhandledException = ex;
                }

                this.logger.LogDebug("Terminating listening thread.");
                this.EndListen(unhandledException);

                this.logger.LogTrace("(-)");
            }).Start();

            this.logger.LogTrace("(-)");
        }

        private void EndListen(Exception unhandledException)
        {
            this.logger.LogTrace("()");

            if (Interlocked.CompareExchange(ref this.cleaningUp, 1, 0) == 1)
            {
                this.logger.LogTrace("(-)[CLEANING_UP]");
                return;
            }

            if (!this.Cancel.IsCancellationRequested)
            {
                this.logger.LogDebug("Connection to server stopped unexpectedly, error message '{0}'.", unhandledException.Message);

                this.Peer.DisconnectReason = new NetworkPeerDisconnectReason()
                {
                    Reason = "Unexpected exception while connecting to socket",
                    Exception = unhandledException
                };
                this.Peer.State = NetworkPeerState.Failed;
            }

            if (this.Peer.State != NetworkPeerState.Failed)
                this.Peer.State = NetworkPeerState.Offline;

            if (this.Cancel.IsCancellationRequested == false)
                this.Cancel.Cancel();

            if (this.Disconnected.GetSafeWaitHandle().IsClosed == false)
                this.Disconnected.Set();

            Utils.SafeCloseSocket(this.Socket);

            foreach (INetworkPeerBehavior behavior in this.Peer.Behaviors)
            {
                try
                {
                    behavior.Detach();
                }
                catch (Exception ex)
                {
                    this.logger.LogError("Error while detaching behavior '{0}': {1}", behavior.GetType().FullName, ex.ToString());
                }
            }
        }

        internal void CleanUp()
        {
            this.logger.LogTrace("()");

            this.Disconnected.Dispose();
            this.Cancel.Dispose();

            this.logger.LogTrace("(-)");
        }
    }

    public class NetworkPeer : IDisposable
    {
        /// <summary>Factory for creating loggers.</summary>
        private readonly ILoggerFactory loggerFactory;

        /// <summary>Instance logger.</summary>
        private readonly ILogger logger;

        /// <summary>Provider of time functions.</summary>
        private readonly IDateTimeProvider dateTimeProvider;

        /// <summary>Time in UTC when the connection to the peer was established.</summary>
        public DateTime ConnectedAt { get; private set; }

        private volatile NetworkPeerState state = NetworkPeerState.Offline;
        public NetworkPeerState State
        {
            get
            {
                return this.state;
            }
            set
            {
                this.logger.LogTrace("State changed from {0} to {1}.", this.state, value);
                NetworkPeerState previous = this.state;
                this.state = value;
                if (previous != this.state)
                {
                    this.OnStateChanged(previous);
                    if ((value == NetworkPeerState.Failed) || (value == NetworkPeerState.Offline))
                    {
                        this.logger.LogTrace("Communication closed.");
                        this.OnDisconnected();
                    }
                }
            }
        }

        public IPAddress RemoteSocketAddress { get; private set; }
        public IPEndPoint RemoteSocketEndpoint { get; private set; }
        public int RemoteSocketPort { get; private set; }
        public bool Inbound { get; private set; }

        public bool ReuseBuffer { get; private set; }
        public NetworkPeerBehaviorsCollection Behaviors { get; private set; }
        public NetworkAddress PeerAddress { get; private set; }

        /// <summary>Last time in UTC the node received something from this peer.</summary>
        public DateTime LastSeen { get; set; }

        public TimeSpan? TimeOffset { get; private set; }

        internal readonly NetworkPeerConnection connection;

        private PerformanceCounter counter;
        public PerformanceCounter Counter
        {
            get
            {
                if (this.counter == null)
                    this.counter = new PerformanceCounter();

                return this.counter;
            }
        }

        /// <summary>
        /// The negociated protocol version (minimum of supported version between MyVersion and the PeerVersion).
        /// </summary>
        public ProtocolVersion Version
        {
            get
            {
                ProtocolVersion peerVersion = this.PeerVersion == null ? this.MyVersion.Version : this.PeerVersion.Version;
                ProtocolVersion myVersion = this.MyVersion.Version;
                uint min = Math.Min((uint)peerVersion, (uint)myVersion);
                return (ProtocolVersion)min;
            }
        }

        public bool IsConnected
        {
            get
            {
                return (this.State == NetworkPeerState.Connected) || (this.State == NetworkPeerState.HandShaked);
            }
        }

        public MessageProducer<IncomingMessage> MessageProducer { get; private set; } = new MessageProducer<IncomingMessage>();
        public NetworkPeerFiltersCollection Filters { get; private set; } = new NetworkPeerFiltersCollection();

        /// <summary>Send addr unsollicited message of the AddressFrom peer when passing to Handshaked state.</summary>
        public bool Advertize { get; set; }

        public VersionPayload MyVersion { get; private set; }

        public VersionPayload PeerVersion { get; private set; }

        private int disconnecting;

        /// <summary>Transaction options we would like.</summary>
        public NetworkOptions PreferredTransactionOptions { get; private set; } = NetworkOptions.All;

        /// <summary>Transaction options supported by the peer.</summary>
        public NetworkOptions SupportedTransactionOptions { get; private set; } = NetworkOptions.None;

        /// <summary>Transaction options we prefer and which is also supported by peer.</summary>
        public NetworkOptions ActualTransactionOptions
        {
            get
            {
                return this.PreferredTransactionOptions & this.SupportedTransactionOptions;
            }
        }

        /// <summary>When a peer is disconnected this is set to human readable information about why it happened.</summary>
        public NetworkPeerDisconnectReason DisconnectReason { get; set; }

        private Socket Socket
        {
            get
            {
                return this.connection.Socket;
            }
        }

        /// <summary>Specification of the network the node runs on - regtest/testnet/mainnet.</summary>
        public Network Network { get; set; }

<<<<<<< HEAD
        public event NetworkPeerStateEventHandler StateChanged;
        public event NetworkPeerEventMessageIncoming MessageReceived;
        public event NetworkPeerEventHandler Disconnected;
=======
        public event NetworkPeerStateChangedEventHandler StateChanged;
        public event NetworkPeerMessageReceivedEventHandler MessageReceived;
        public event NetworkPeerDisconnectedEventHandler Disconnected;
>>>>>>> d352316c

        /// <summary>
        /// Dummy constructor for testing only.
        /// </summary>
        /// <param name="dateTimeProvider">Provider of time functions.</param>
        /// <param name="loggerFactory">Provider of time functions.</param>
        /// <remarks>TODO: Remove this constructor as soon as we can mock the node in tests.</remarks>
        public NetworkPeer(IDateTimeProvider dateTimeProvider, ILoggerFactory loggerFactory)
        {
            this.dateTimeProvider = dateTimeProvider;
            this.loggerFactory = loggerFactory;
            this.logger = loggerFactory.CreateLogger(this.GetType().FullName);

            this.Behaviors = new NetworkPeerBehaviorsCollection(this);
        }

        public NetworkPeer(NetworkAddress peerAddress, Network network, NetworkPeerConnectionParameters parameters, IDateTimeProvider dateTimeProvider, ILoggerFactory loggerFactory)
        {
            this.loggerFactory = loggerFactory;
            this.logger = loggerFactory.CreateLogger(this.GetType().FullName, $"[{peerAddress.Endpoint}] ");

            this.logger.LogTrace("()");
            this.dateTimeProvider = dateTimeProvider;

            parameters = parameters ?? new NetworkPeerConnectionParameters();
            this.Inbound = false;
            this.Behaviors = new NetworkPeerBehaviorsCollection(this);
            this.MyVersion = parameters.CreateVersion(peerAddress.Endpoint, network, this.dateTimeProvider.GetTimeOffset());
            this.Network = network;
            this.PeerAddress = peerAddress;
            this.LastSeen = peerAddress.Time.UtcDateTime;

            var socket = new Socket(AddressFamily.InterNetworkV6, SocketType.Stream, ProtocolType.Tcp);
            socket.SetSocketOption(SocketOptionLevel.IPv6, SocketOptionName.IPv6Only, false);

            this.connection = new NetworkPeerConnection(this, socket, this.dateTimeProvider, this.loggerFactory);

            socket.ReceiveBufferSize = parameters.ReceiveBufferSize;
            socket.SendBufferSize = parameters.SendBufferSize;
            try
            {
                using (var completedEvent = new ManualResetEvent(false))
                {
                    using (var nodeSocketEventManager = NodeSocketEventManager.Create(completedEvent, peerAddress.Endpoint))
                    {
                        this.logger.LogTrace("Connecting to '{0}'.", peerAddress.Endpoint);

                        // If the socket connected straight away (synchronously) unblock all threads.
                        if (!socket.ConnectAsync(nodeSocketEventManager.SocketEvent))
                            completedEvent.Set();

                        // Otherwise wait for the socket connection to complete OR if the operation got cancelled.
                        WaitHandle.WaitAny(new WaitHandle[] { completedEvent, parameters.ConnectCancellation.WaitHandle });

                        parameters.ConnectCancellation.ThrowIfCancellationRequested();

                        if (nodeSocketEventManager.SocketEvent.SocketError != SocketError.Success)
                            throw new SocketException((int)nodeSocketEventManager.SocketEvent.SocketError);

                        var remoteEndpoint = (IPEndPoint)(socket.RemoteEndPoint ?? nodeSocketEventManager.SocketEvent.RemoteEndPoint);
                        this.RemoteSocketAddress = remoteEndpoint.Address;
                        this.RemoteSocketEndpoint = remoteEndpoint;
                        this.RemoteSocketPort = remoteEndpoint.Port;

                        this.State = NetworkPeerState.Connected;
                        this.ConnectedAt = this.dateTimeProvider.GetUtcNow();

                        this.logger.LogTrace("Outbound connection to '{0}' established.", peerAddress.Endpoint);
                    }
                }
            }
            catch (OperationCanceledException)
            {
                this.logger.LogTrace("Connection to '{0}' cancelled.", peerAddress.Endpoint);
                Utils.SafeCloseSocket(socket);
                this.State = NetworkPeerState.Offline;

                throw;
            }
            catch (Exception ex)
            {
                this.logger.LogTrace("Exception occurred: {0}", ex.ToString());
                Utils.SafeCloseSocket(socket);
                this.DisconnectReason = new NetworkPeerDisconnectReason()
                {
                    Reason = "Unexpected exception while connecting to socket",
                    Exception = ex
                };

                this.State = NetworkPeerState.Failed;

                throw;
            }

            this.InitDefaultBehaviors(parameters);
            this.connection.BeginListen();

            this.logger.LogTrace("(-)");
        }

        public NetworkPeer(NetworkAddress peerAddress, Network network, NetworkPeerConnectionParameters parameters, Socket socket, VersionPayload peerVersion, IDateTimeProvider dateTimeProvider, ILoggerFactory loggerFactory)
        {
            this.RemoteSocketEndpoint = ((IPEndPoint)socket.RemoteEndPoint);
            this.RemoteSocketAddress = ((IPEndPoint)socket.RemoteEndPoint).Address;
            this.RemoteSocketPort = ((IPEndPoint)socket.RemoteEndPoint).Port;

            this.loggerFactory = loggerFactory;
            this.logger = loggerFactory.CreateLogger(this.GetType().FullName, $"[{this.RemoteSocketEndpoint}] ");

            this.logger.LogTrace("()");

            this.dateTimeProvider = dateTimeProvider;

            this.Inbound = true;
            this.Behaviors = new NetworkPeerBehaviorsCollection(this);
            this.MyVersion = parameters.CreateVersion(peerAddress.Endpoint, network, this.dateTimeProvider.GetTimeOffset());
            this.Network = network;
            this.PeerAddress = peerAddress;
            this.connection = new NetworkPeerConnection(this, socket, this.dateTimeProvider, this.loggerFactory);
            this.PeerVersion = peerVersion;
            this.LastSeen = peerAddress.Time.UtcDateTime;
            this.ConnectedAt = this.dateTimeProvider.GetUtcNow();

            this.logger.LogTrace("Connected to advertised node '{0}'.", this.PeerAddress.Endpoint);
            this.State = NetworkPeerState.Connected;

            this.InitDefaultBehaviors(parameters);
            this.connection.BeginListen();

            this.logger.LogTrace("(-)");
        }

        private void OnStateChanged(NetworkPeerState previous)
        {
            this.logger.LogTrace("({0}:{1})", nameof(previous), previous);

<<<<<<< HEAD
            NetworkPeerStateEventHandler stateChanged = StateChanged;
            if (stateChanged != null)
            {
                foreach (NetworkPeerStateEventHandler handler in stateChanged.GetInvocationList().Cast<NetworkPeerStateEventHandler>())
=======
            NetworkPeerStateChangedEventHandler stateChanged = StateChanged;
            if (stateChanged != null)
            {
                foreach (NetworkPeerStateChangedEventHandler handler in stateChanged.GetInvocationList().Cast<NetworkPeerStateChangedEventHandler>())
>>>>>>> d352316c
                {
                    try
                    {
                        handler.DynamicInvoke(this, previous);
                    }
                    catch (TargetInvocationException ex)
                    {
                        this.logger.LogError("Exception occurred: {0}", ex.InnerException.ToString());
                    }
                }
            }

            this.logger.LogTrace("(-)");
        }

        public void OnMessageReceived(IncomingMessage message)
        {
            this.logger.LogTrace("({0}:'{1}')", nameof(message), message.Message.Command);

            var version = message.Message.Payload as VersionPayload;
            if ((version != null) && (this.State == NetworkPeerState.HandShaked))
            {
                if (message.NetworkPeer.Version >= ProtocolVersion.REJECT_VERSION)
                    message.NetworkPeer.SendMessageAsync(new RejectPayload()
                    {
                        Code = RejectCode.DUPLICATE
                    });
            }

            if (version != null)
            {
                this.TimeOffset = this.dateTimeProvider.GetTimeOffset() - version.Timestamp;
                if ((version.Services & NetworkPeerServices.NODE_WITNESS) != 0)
                    this.SupportedTransactionOptions |= NetworkOptions.Witness;
            }

            if (message.Message.Payload is HaveWitnessPayload)
                this.SupportedTransactionOptions |= NetworkOptions.Witness;

            var last = new ActionFilter((m, n) =>
            {
                this.MessageProducer.PushMessage(m);
<<<<<<< HEAD
                NetworkPeerEventMessageIncoming messageReceived = MessageReceived;
                if (messageReceived != null)
                {
                    foreach (NetworkPeerEventMessageIncoming handler in messageReceived.GetInvocationList().Cast<NetworkPeerEventMessageIncoming>())
=======
                NetworkPeerMessageReceivedEventHandler messageReceived = MessageReceived;
                if (messageReceived != null)
                {
                    foreach (NetworkPeerMessageReceivedEventHandler handler in messageReceived.GetInvocationList().Cast<NetworkPeerMessageReceivedEventHandler>())
>>>>>>> d352316c
                    {
                        try
                        {
                            handler.DynamicInvoke(this, m);
                        }
                        catch (TargetInvocationException ex)
                        {
                            this.logger.LogError("Exception occurred: {0}", ex.InnerException.ToString());
                        }
                    }
                }
            });

            IEnumerator<INetworkPeerFilter> enumerator = this.Filters.Concat(new[] { last }).GetEnumerator();
            this.FireFilters(enumerator, message);

            this.logger.LogTrace("(-)");
        }

        private void OnSendingMessage(Payload payload, Action final)
        {
            this.logger.LogTrace("({0}:{1})", nameof(payload), payload);

            IEnumerator<INetworkPeerFilter> enumerator = this.Filters.Concat(new[] { new ActionFilter(null, (n, p, a) => final()) }).GetEnumerator();
            this.FireFilters(enumerator, payload);

            this.logger.LogTrace("(-)");
        }

        private void FireFilters(IEnumerator<INetworkPeerFilter> enumerator, Payload payload)
        {
            this.logger.LogTrace("({0}:'{1}')", nameof(payload), payload);

            if (enumerator.MoveNext())
            {
                INetworkPeerFilter filter = enumerator.Current;
                try
                {
                    filter.OnSendingMessage(this, payload, () => FireFilters(enumerator, payload));
                }
                catch (Exception ex)
                {
                    this.logger.LogError("Exception occurred: {0}", ex.InnerException != null ? ex.InnerException.ToString() : ex.ToString());
                }
            }

            this.logger.LogTrace("(-)");
        }

        private void FireFilters(IEnumerator<INetworkPeerFilter> enumerator, IncomingMessage message)
        {
            this.logger.LogTrace("({0}:'{1}')", nameof(message), message);

            if (enumerator.MoveNext())
            {
                INetworkPeerFilter filter = enumerator.Current;
                try
                {
                    filter.OnReceivingMessage(message, () => FireFilters(enumerator, message));
                }
                catch (Exception ex)
                {
                    this.logger.LogError("Exception occurred: {0}", ex.InnerException != null ? ex.InnerException.ToString() : ex.ToString());
                }
            }

            this.logger.LogTrace("(-)");
        }

        private void OnDisconnected()
        {
            this.logger.LogTrace("()");

<<<<<<< HEAD
            NetworkPeerEventHandler disconnected = Disconnected;
            if (disconnected != null)
            {
                foreach (NetworkPeerEventHandler handler in disconnected.GetInvocationList().Cast<NetworkPeerEventHandler>())
=======
            NetworkPeerDisconnectedEventHandler disconnected = Disconnected;
            if (disconnected != null)
            {
                foreach (NetworkPeerDisconnectedEventHandler handler in disconnected.GetInvocationList().Cast<NetworkPeerDisconnectedEventHandler>())
>>>>>>> d352316c
                {
                    try
                    {
                        handler.DynamicInvoke(this);
                    }
                    catch (TargetInvocationException ex)
                    {
                        this.logger.LogError("Exception occurred: {0}", ex.InnerException.ToString());
                    }
                }
            }

            this.logger.LogTrace("(-)");
        }

        private void InitDefaultBehaviors(NetworkPeerConnectionParameters parameters)
        {
            this.logger.LogTrace("()");

            this.Advertize = parameters.Advertize;
            this.PreferredTransactionOptions = parameters.PreferredTransactionOptions;
            this.ReuseBuffer = parameters.ReuseBuffer;

            this.Behaviors.DelayAttach = true;
            foreach (INetworkPeerBehavior behavior in parameters.TemplateBehaviors)
            {
                this.Behaviors.Add(behavior.Clone());
            }

            this.Behaviors.DelayAttach = false;

            this.logger.LogTrace("(-)");
        }

        /// <summary>
        /// Send a message to the peer asynchronously.
        /// </summary>
        /// <param name="payload">The payload to send.</param>
        /// <param name="System.OperationCanceledException">The node has been disconnected.</param>
        public Task SendMessageAsync(Payload payload)
        {
            Guard.NotNull(payload, nameof(payload));
            this.logger.LogTrace("({0}:'{1}')", nameof(payload), payload);

            TaskCompletionSource<bool> completion = new TaskCompletionSource<bool>();
            if (!this.IsConnected)
            {
                completion.SetException(new OperationCanceledException("The peer has been disconnected"));
                return completion.Task;
            }

            var activity = Guid.NewGuid();
            Action final = () =>
            {
                this.connection.Messages.Add(new SentMessage()
                {
                    Payload = payload,
                });
            };

            this.OnSendingMessage(payload, final);

            this.logger.LogTrace("(-)");
            return completion.Task;
        }

        /// <summary>
        /// Send a message to the peer synchronously.
        /// </summary>
        /// <param name="payload">The payload to send.</param>
        /// <exception cref="System.ArgumentNullException">Payload is null.</exception>
        /// <param name="System.OperationCanceledException">The node has been disconnected, or the cancellation token has been set to canceled.</param>
        public void SendMessage(Payload payload, CancellationToken cancellation = default(CancellationToken))
        {
            this.logger.LogTrace("({0}:'{1}')", nameof(payload), payload);

            try
            {
                SendMessageAsync(payload).Wait(cancellation);
            }
            catch (AggregateException aex)
            {
                this.logger.LogTrace("Exception occurred: {0}", aex.InnerException.ToString());
                throw;
            }

            this.logger.LogTrace("(-)");
        }

        public TPayload ReceiveMessage<TPayload>(TimeSpan timeout) where TPayload : Payload
        {
            this.logger.LogTrace("({0}:'{1}')", nameof(timeout), timeout);

            using (var source = new CancellationTokenSource())
            {
                source.CancelAfter(timeout);
                TPayload res = ReceiveMessage<TPayload>(source.Token);

                this.logger.LogTrace("(-):'{0}'", res);
                return res;
            }
        }

        public TPayload ReceiveMessage<TPayload>(CancellationToken cancellationToken = default(CancellationToken)) where TPayload : Payload
        {
            this.logger.LogTrace("()");

            using (var listener = new NetworkPeerListener(this))
            {
                TPayload res = listener.ReceivePayload<TPayload>(cancellationToken);

                this.logger.LogTrace("(-):'{0}'", res);
                return res;
            }

        }

        public void VersionHandshake(CancellationToken cancellationToken = default(CancellationToken))
        {
            this.logger.LogTrace("()");

            this.VersionHandshake(null, cancellationToken);

            this.logger.LogTrace("(-)");
        }

        public void VersionHandshake(NetworkPeerRequirement requirements, CancellationToken cancellationToken = default(CancellationToken))
        {
            this.logger.LogTrace("({0}.{1}:{2})", nameof(requirements), nameof(requirements.RequiredServices), requirements?.RequiredServices);

            requirements = requirements ?? new NetworkPeerRequirement();
            using (NetworkPeerListener listener = this.CreateListener().Where(p => (p.Message.Payload is VersionPayload)
                || (p.Message.Payload is RejectPayload)
                || (p.Message.Payload is VerAckPayload)))
            {
                this.SendMessageAsync(this.MyVersion);
                Payload payload = listener.ReceivePayload<Payload>(cancellationToken);
                if (payload is RejectPayload)
                {
                    this.logger.LogTrace("(-)[HANDSHAKE_REJECTED]");
                    throw new ProtocolException("Handshake rejected : " + ((RejectPayload)payload).Reason);
                }

                var version = (VersionPayload)payload;
                this.PeerVersion = version;
                if (!version.AddressReceiver.Address.Equals(this.MyVersion.AddressFrom.Address))
                {
                    this.logger.LogDebug("Different external address detected by the node '{0}' instead of '{1}'.", version.AddressReceiver.Address, this.MyVersion.AddressFrom.Address);
                }

                if (version.Version < ProtocolVersion.MIN_PEER_PROTO_VERSION)
                {
                    this.logger.LogDebug("Outdated version {0} received, disconnecting peer.", version.Version);

                    this.Disconnect("Outdated version");
                    this.logger.LogTrace("(-)[OUTDATED]");
                    return;
                }

                if (!requirements.Check(version))
                {
                    this.logger.LogTrace("(-)[UNSUPPORTED_REQUIREMENTS]");
                    this.Disconnect("The peer does not support the required services requirement");
                    return;
                }

                this.SendMessageAsync(new VerAckPayload());
                listener.ReceivePayload<VerAckPayload>(cancellationToken);
                this.State = NetworkPeerState.HandShaked;
                if (this.Advertize && this.MyVersion.AddressFrom.Address.IsRoutable(true))
                {
                    this.SendMessageAsync(new AddrPayload(new NetworkAddress(this.MyVersion.AddressFrom)
                    {
                        Time = this.dateTimeProvider.GetTimeOffset()
                    }));
                }
            }

            this.logger.LogTrace("(-)");
        }

        /// <summary>
        /// </summary>
        /// <param name="cancellation"></param>
        public void RespondToHandShake(CancellationToken cancellation = default(CancellationToken))
        {
            this.logger.LogTrace("()");

            using (NetworkPeerListener list = CreateListener().Where(m => (m.Message.Payload is VerAckPayload) || (m.Message.Payload is RejectPayload)))
            {
                this.logger.LogTrace("Responding to handshake.");
                this.SendMessageAsync(this.MyVersion);
                IncomingMessage message = list.ReceiveMessage(cancellation);

                if (message.Message.Payload is RejectPayload reject)
                {
                    this.logger.LogTrace("Version rejected: code {0}, reason {1}.", reject.Code, reject.Reason);
                    this.logger.LogTrace("(-)[VERSION_REJECTED]");
                    throw new ProtocolException("Version rejected " + reject.Code + " : " + reject.Reason);
                }

                this.SendMessageAsync(new VerAckPayload());
                this.State = NetworkPeerState.HandShaked;
            }

            this.logger.LogTrace("(-)");
        }

        /// <summary>
        /// Disconnects the node and checks the listener thread.
        /// </summary>
        public void Disconnect(string reason = null)
        {
            this.logger.LogTrace("({0}:'{1}')", nameof(reason), reason);

            if (this.IsConnected == false)
            {
                this.logger.LogTrace("(-)[NOT_CONNECTED]");
                return;
            }

            this.DisconnectNode(reason, null);

            try
            {
                this.connection.Disconnected.WaitOne();
            }
            finally
            {
                this.connection.CleanUp();
            }

            this.logger.LogTrace("(-)");
        }

        /// <summary>
        /// Disconnects the node without checking the listener thread.
        /// </summary>
        public void DisconnectAsync(string reason = null, Exception exception = null)
        {
            this.logger.LogTrace("({0}:'{1}')", nameof(reason), reason);

            if (this.IsConnected == false)
            {
                this.logger.LogTrace("(-)[NOT_CONNECTED]");
                return;
            }

            this.DisconnectNode(reason, exception);
            this.connection.CleanUp();

            this.logger.LogTrace("(-)");
        }

        private void DisconnectNode(string reason = null, Exception exception = null)
        {
            this.logger.LogTrace("({0}:'{1}')", nameof(reason), reason);

            if (Interlocked.CompareExchange(ref this.disconnecting, 1, 0) == 1)
            {
                this.logger.LogTrace("(-)[DISCONNECTING");
                return;
            }

            this.State = NetworkPeerState.Disconnecting;
            this.connection.Cancel.Cancel();

            if (this.DisconnectReason == null)
            {
                this.DisconnectReason = new NetworkPeerDisconnectReason()
                {
                    Reason = reason,
                    Exception = exception
                };
            }

            this.logger.LogTrace("(-)");
        }

        public override string ToString()
        {
            return string.Format("{0} ({1})", this.State, this.PeerAddress.Endpoint);
        }

        /// <summary>
        /// Create a listener that will queue messages until disposed.
        /// </summary>
        /// <returns>The listener.</returns>
        /// <exception cref="System.InvalidOperationException">Thrown if used on the listener's thread, as it would result in a deadlock.</exception>
        public NetworkPeerListener CreateListener()
        {
            return new NetworkPeerListener(this);
        }

        /// <summary>
        /// Add supported option to the input inventory type
        /// </summary>
        /// <param name="inventoryType">Inventory type (like MSG_TX)</param>
        /// <returns>Inventory type with options (MSG_TX | MSG_WITNESS_FLAG)</returns>
        public InventoryType AddSupportedOptions(InventoryType inventoryType)
        {
            if ((this.ActualTransactionOptions & NetworkOptions.Witness) != 0)
                inventoryType |= InventoryType.MSG_WITNESS_FLAG;

            return inventoryType;
        }

        /// <inheritdoc />
        public void Dispose()
        {
            Disconnect("Node disposed");
        }
    }
}<|MERGE_RESOLUTION|>--- conflicted
+++ resolved
@@ -97,12 +97,6 @@
         }
     }
 
-<<<<<<< HEAD
-    public delegate void NetworkPeerEventHandler(NetworkPeer peer);
-    public delegate void NetworkPeerEventMessageIncoming(NetworkPeer peer, IncomingMessage message);
-    public delegate void NetworkPeerStateEventHandler(NetworkPeer peer, NetworkPeerState oldState);
-
-=======
     /// <summary>
     /// Type of event handler that is triggered on network peer disconnection.
     /// </summary>
@@ -124,7 +118,6 @@
     public delegate void NetworkPeerStateChangedEventHandler(NetworkPeer peer, NetworkPeerState oldState);
 
     /// <summary>Information to a message that the node sent to a peer.</summary>
->>>>>>> d352316c
     public class SentMessage
     {
         /// <summary>Payload of the sent message.</summary>
@@ -496,15 +489,9 @@
         /// <summary>Specification of the network the node runs on - regtest/testnet/mainnet.</summary>
         public Network Network { get; set; }
 
-<<<<<<< HEAD
-        public event NetworkPeerStateEventHandler StateChanged;
-        public event NetworkPeerEventMessageIncoming MessageReceived;
-        public event NetworkPeerEventHandler Disconnected;
-=======
         public event NetworkPeerStateChangedEventHandler StateChanged;
         public event NetworkPeerMessageReceivedEventHandler MessageReceived;
         public event NetworkPeerDisconnectedEventHandler Disconnected;
->>>>>>> d352316c
 
         /// <summary>
         /// Dummy constructor for testing only.
@@ -641,17 +628,10 @@
         {
             this.logger.LogTrace("({0}:{1})", nameof(previous), previous);
 
-<<<<<<< HEAD
-            NetworkPeerStateEventHandler stateChanged = StateChanged;
-            if (stateChanged != null)
-            {
-                foreach (NetworkPeerStateEventHandler handler in stateChanged.GetInvocationList().Cast<NetworkPeerStateEventHandler>())
-=======
             NetworkPeerStateChangedEventHandler stateChanged = StateChanged;
             if (stateChanged != null)
             {
                 foreach (NetworkPeerStateChangedEventHandler handler in stateChanged.GetInvocationList().Cast<NetworkPeerStateChangedEventHandler>())
->>>>>>> d352316c
                 {
                     try
                     {
@@ -694,17 +674,10 @@
             var last = new ActionFilter((m, n) =>
             {
                 this.MessageProducer.PushMessage(m);
-<<<<<<< HEAD
-                NetworkPeerEventMessageIncoming messageReceived = MessageReceived;
-                if (messageReceived != null)
-                {
-                    foreach (NetworkPeerEventMessageIncoming handler in messageReceived.GetInvocationList().Cast<NetworkPeerEventMessageIncoming>())
-=======
                 NetworkPeerMessageReceivedEventHandler messageReceived = MessageReceived;
                 if (messageReceived != null)
                 {
                     foreach (NetworkPeerMessageReceivedEventHandler handler in messageReceived.GetInvocationList().Cast<NetworkPeerMessageReceivedEventHandler>())
->>>>>>> d352316c
                     {
                         try
                         {
@@ -778,17 +751,10 @@
         {
             this.logger.LogTrace("()");
 
-<<<<<<< HEAD
-            NetworkPeerEventHandler disconnected = Disconnected;
-            if (disconnected != null)
-            {
-                foreach (NetworkPeerEventHandler handler in disconnected.GetInvocationList().Cast<NetworkPeerEventHandler>())
-=======
             NetworkPeerDisconnectedEventHandler disconnected = Disconnected;
             if (disconnected != null)
             {
                 foreach (NetworkPeerDisconnectedEventHandler handler in disconnected.GetInvocationList().Cast<NetworkPeerDisconnectedEventHandler>())
->>>>>>> d352316c
                 {
                     try
                     {
