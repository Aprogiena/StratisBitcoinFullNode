﻿using System;
using System.IO;
using System.Linq;
using System.Net;
using System.Reflection;
using System.Threading;
using System.Threading.Tasks;
using Microsoft.Extensions.Logging;
using NBitcoin;
using NBitcoin.Protocol;
using Stratis.Bitcoin.P2P.Protocol;
using Stratis.Bitcoin.P2P.Protocol.Behaviors;
using Stratis.Bitcoin.P2P.Protocol.Payloads;
using Stratis.Bitcoin.Utilities;

namespace Stratis.Bitcoin.P2P.Peer
{
    /// <summary>
    /// State of the network connection to a peer.
    /// </summary>
    public enum NetworkPeerState : int
    {
        /// <summary>An error occurred during a network operation.</summary>
        Failed,

        /// <summary>Shutdown has been initiated, the node went offline.</summary>
        Offline,

        /// <summary>Process of disconnecting the peer has been initiated.</summary>
        Disconnecting,

        /// <summary>Network connection with the peer has been established.</summary>
        Connected,

        /// <summary>The node and the peer exchanged version information.</summary>
        HandShaked
    }

    /// <summary>
    /// Explanation of why a peer was disconnected.
    /// </summary>
    public class NetworkPeerDisconnectReason
    {
        /// <summary>Human readable reason for disconnecting.</summary>
        public string Reason { get; set; }

        /// <summary>Exception because of which the disconnection happened, or <c>null</c> if there were no exceptions.</summary>
        public Exception Exception { get; set; }
    }

    /// <summary>
    /// Protocol requirement for network peers the node wants to be connected to.
    /// </summary>
    public class NetworkPeerRequirement
    {
        /// <summary>Minimal protocol version that the peer must support or <c>null</c> if there is no requirement for minimal protocol version.</summary>
        public ProtocolVersion? MinVersion { get; set; }

        /// <summary>Specification of network services that the peer must provide.</summary>
        public NetworkPeerServices RequiredServices { get; set; }

        /// <summary><c>true</c> to require the peer to support SPV, <c>false</c> otherwise.</summary>
        public bool SupportSPV { get; set; }

        /// <summary>
        /// Checks a version payload from a peer against the requirements.
        /// </summary>
        /// <param name="version">Version payload to check.</param>
        /// <returns><c>true</c> if the version payload satisfies the protocol requirements, <c>false</c> otherwise.</returns>
        public virtual bool Check(VersionPayload version)
        {
            if (this.MinVersion != null)
            {
                if (version.Version < this.MinVersion.Value)
                    return false;
            }

            if ((this.RequiredServices & version.Services) != this.RequiredServices)
            {
                return false;
            }

            if (this.SupportSPV)
            {
                if (version.Version < ProtocolVersion.MEMPOOL_GD_VERSION)
                    return false;

                if ((ProtocolVersion.NO_BLOOM_VERSION <= version.Version) && ((version.Services & NetworkPeerServices.NODE_BLOOM) == 0))
                    return false;
            }

            return true;
        }
    }

    /// <summary>
    /// Type of event handler that is triggered on network peer disconnection.
    /// </summary>
    /// <param name="peer">Network peer that was disconnected.</param>
    public delegate void NetworkPeerDisconnectedEventHandler(NetworkPeer peer);

    /// <summary>
    /// Type of event handler that is triggered when a new message is received from a network peer.
    /// </summary>
    /// <param name="peer">Network peer from which the message was received.</param>
    /// <param name="message">Message that was received.</param>
    public delegate void NetworkPeerMessageReceivedEventHandler(NetworkPeer peer, IncomingMessage message);

    /// <summary>
    /// Type of event handler that is triggered when the network state of a peer was changed.
    /// </summary>
    /// <param name="peer">Network peer which network state was changed.</param>
    /// <param name="oldState">Previous network state of the peer.</param>
    public delegate void NetworkPeerStateChangedEventHandler(NetworkPeer peer, NetworkPeerState oldState);

    /// <summary>
    /// Represents a network connection to a peer. It is responsible for reading incoming messages from the peer 
    /// and sending messages from the node to the peer.
    /// </summary>
    public class NetworkPeerConnection : IDisposable
    {
        /// <summary>Logger for the node.</summary>
        private readonly ILogger logger;

        /// <summary>Provider of time functions.</summary>
        private readonly IDateTimeProvider dateTimeProvider;

        /// <summary>Network peer this connection connects to.</summary>
        public NetworkPeer Peer { get; private set; }

        /// <summary>Connected network socket to the peer.</summary>
        public NetworkPeerClient Client { get; private set; }

        /// <summary>Event that is set when the connection is closed.</summary>
        public ManualResetEvent Disconnected { get; private set; }

        /// <summary>Cancellation to be triggered at shutdown to abort all pending operations on the connection.</summary>
        public CancellationTokenSource CancellationSource { get; private set; }

        /// <summary>Registration of callback routine to shutdown the connection when <see cref="CancellationSource"/>'s token is cancelled.</summary>
        private CancellationTokenRegistration cancelRegistration;

        /// <summary>Task responsible for reading incoming messages from the stream.</summary>
        private Task receiveMessageTask;

        /// <summary>
        /// Initializes an instance of the object.
        /// </summary>
        /// <param name="peer">Network peer the node is connected to.</param>
        /// <param name="client">Connected network client to the peer.</param>
        /// <param name="dateTimeProvider">Provider of time functions.</param>
        /// <param name="loggerFactory">Factory for creating loggers.</param>
        public NetworkPeerConnection(NetworkPeer peer, NetworkPeerClient client, IDateTimeProvider dateTimeProvider, ILoggerFactory loggerFactory)
        {
            this.logger = loggerFactory.CreateLogger(this.GetType().FullName, $"[{peer.PeerAddress.Endpoint}] ");
            this.dateTimeProvider = dateTimeProvider;

            this.Peer = peer;
            this.Client = client;
            this.CancellationSource = new CancellationTokenSource();
            this.cancelRegistration = this.CancellationSource.Token.Register(this.InitiateShutdown);
            this.Disconnected = new ManualResetEvent(false);
        }

        /// <summary>
        /// Sends message to the connected counterparty.
        /// </summary>
        /// <param name="payload">Payload of the message to send.</param>
        /// <param name="cancellation">Cancellation token that allows aborting the sending operation.</param>
        /// <exception cref="OperationCanceledException">Thrown when the peer has been disconnected or the cancellation token has been cancelled.</param>
        public async Task SendAsync(Payload payload, CancellationToken cancellation = default(CancellationToken))
        {
            this.logger.LogTrace("({0}:'{1}')", nameof(payload), payload);

            CancellationTokenSource cts = null;
            if (cancellation != default(CancellationToken))
            {
<<<<<<< HEAD
                cts = CancellationTokenSource.CreateLinkedTokenSource(cancellation, this.CancellationSource.Token);
                cancellation = cts.Token;
            }
            else cancellation = this.CancellationSource.Token;
=======
                cts = CancellationTokenSource.CreateLinkedTokenSource(cancellation, this.Cancel.Token);
                cancellation = cts.Token;
            }
            else cancellation = this.Cancel.Token;
>>>>>>> 126d406a

            try
            {

                var message = new Message
                {
                    Magic = this.Peer.Network.Magic,
                    Payload = payload
                };

                this.logger.LogTrace("Sending message: '{0}'", message);

                using (MemoryStream ms = new MemoryStream())
                {
                    message.ReadWrite(new BitcoinStream(ms, true)
                    {
                        ProtocolVersion = this.Peer.Version,
                        TransactionOptions = this.Peer.SupportedTransactionOptions
                    });

                    byte[] bytes = ms.ToArray();

                    await this.Client.SendAsync(bytes, cancellation).ConfigureAwait(false);
                    this.Peer.Counter.AddWritten(bytes.Length);
                }
            }
            catch (Exception ex)
            {
                if (ex is OperationCanceledException)
                {
                    this.logger.LogTrace("Sending cancelled.");
                }
                else
                {
                    this.logger.LogTrace("Exception occurred: '{0}'", ex.ToString());

                    this.Peer.State = NetworkPeerState.Failed;
                    this.Peer.DisconnectReason = new NetworkPeerDisconnectReason()
                    {
                        Reason = "Unexpected exception while sending a message",
                        Exception = ex
                    };
                }

                this.CancellationSource.Cancel();
            }
            finally
            {
                cts?.Dispose();
            }
            finally
            {
                cts?.Dispose();
            }

            this.logger.LogTrace("(-)");
        }

        /// <summary>
        /// Starts waiting for incoming messages.
        /// </summary>
        public void StartReceiveMessages()
        {
            this.logger.LogTrace("()");

            this.receiveMessageTask = ReceiveMessagesAsync();

            this.logger.LogTrace("(-)");
        }

        /// <summary>
        /// Reads messages from the connection stream.
        /// </summary>
        public async Task ReceiveMessagesAsync()
        { 
            this.logger.LogTrace("()");

            try
            {
                while (!this.CancellationSource.Token.IsCancellationRequested)
                {
<<<<<<< HEAD
                    Message message = await this.Client.ReadAndParseMessageAsync(this.Peer.Version, this.CancellationSource.Token).ConfigureAwait(false);
=======
                    Message message = await this.Client.ReadAndParseMessageAsync(this.Peer.Version, this.Cancel.Token).ConfigureAwait(false);
>>>>>>> 126d406a

                    this.logger.LogTrace("Received message: '{0}'", message);

                    this.Peer.LastSeen = this.dateTimeProvider.GetUtcNow();
                    this.Peer.Counter.AddRead(message.MessageSize);
                    this.Peer.OnMessageReceived(new IncomingMessage()
                    {
                        Message = message,
                        Client = this.Client,
                        Length = message.MessageSize,
                        NetworkPeer = this.Peer
                    });
                }
            }
            catch (Exception ex)
            {
                if (ex is OperationCanceledException)
                {
                    this.logger.LogTrace("Receiving cancelled.");
                }
                else
                {
                    this.logger.LogTrace("Exception occurred: '{0}'", ex.ToString());

                    this.Peer.State = NetworkPeerState.Failed;
                    this.Peer.DisconnectReason = new NetworkPeerDisconnectReason()
                    {
                        Reason = "Unexpected exception while waiting for a message",
                        Exception = ex
                    };
                }

                this.CancellationSource.Cancel();
            }

            this.logger.LogTrace("(-)");
        }

        /// <summary>
        /// When the connection is terminated, this method cleans up and informs connected behaviors about the termination.
        /// </summary>
        private void InitiateShutdown()
        {
            this.logger.LogTrace("()");

            if (this.Peer.State != NetworkPeerState.Failed)
                this.Peer.State = NetworkPeerState.Offline;

            this.Client.Dispose();
            this.Client.ProcessingCompletion.SetResult(true);
            this.Disconnected.Set();

            foreach (INetworkPeerBehavior behavior in this.Peer.Behaviors)
            {
                try
                {
                    behavior.Detach();
                }
                catch (Exception ex)
                {
                    this.logger.LogError("Error while detaching behavior '{0}': {1}", behavior.GetType().FullName, ex.ToString());
                }
            }
        }

        /// <inheritdoc />
        public void Dispose()
        {
            this.logger.LogTrace("()");

            if (this.CancellationSource.IsCancellationRequested == false)
                this.CancellationSource.Cancel();

            this.receiveMessageTask.Wait();
            this.Disconnected.WaitOne();

            this.Disconnected.Dispose();
            this.CancellationSource.Dispose();
            this.cancelRegistration.Dispose();

            this.logger.LogTrace("(-)");
        }
    }

    public class NetworkPeer : IDisposable
    {
        /// <summary>Factory for creating loggers.</summary>
        private readonly ILoggerFactory loggerFactory;

        /// <summary>Instance logger.</summary>
        private readonly ILogger logger;

        /// <summary>Provider of time functions.</summary>
        private readonly IDateTimeProvider dateTimeProvider;

        /// <summary>Time in UTC when the connection to the peer was established.</summary>
        public DateTime ConnectedAt { get; private set; }

        /// <summary>State of the network connection to the peer.</summary>
        private volatile NetworkPeerState state = NetworkPeerState.Offline;
        /// <summary>State of the network connection to the peer.</summary>
        public NetworkPeerState State
        {
            get
            {
                return this.state;
            }
            set
            {
                this.logger.LogTrace("State changed from {0} to {1}.", this.state, value);
                NetworkPeerState previous = this.state;
                this.state = value;
                if (previous != this.state)
                {
                    this.OnStateChanged(previous);
                    if ((value == NetworkPeerState.Failed) || (value == NetworkPeerState.Offline))
                    {
                        this.logger.LogTrace("Communication closed.");
                    }
                }
            }
        }

        /// <summary>IP address and port of the connected peer.</summary>
        public IPEndPoint RemoteSocketEndpoint { get; private set; }

        /// <summary>IP address part of <see cref="RemoteSocketEndpoint"/>.</summary>
        public IPAddress RemoteSocketAddress { get; private set; }

        /// <summary>Port part of <see cref="RemoteSocketEndpoint"/>.</summary>
        public int RemoteSocketPort { get; private set; }

        /// <summary><c>true</c> if the peer connected to the node, <c>false</c> if the node connected to the peer.</summary>
        public bool Inbound { get; private set; }

        /// <summary>List of node's modules attached to the peer to receive notifications about various events related to the peer.</summary>
        public NetworkPeerBehaviorsCollection Behaviors { get; private set; }

        /// <summary>Information about the peer including its network address, protocol version, time of last contact.</summary>
        public NetworkAddress PeerAddress { get; private set; }

        /// <summary>Last time in UTC the node received something from this peer.</summary>
        public DateTime LastSeen { get; set; }

        /// <summary>Difference between the local clock and the clock that peer claims, or <c>null</c> if this information has not been initialized yet.</summary>
        public TimeSpan? TimeOffset { get; private set; }

        /// <summary>Component representing the network connection to the peer that is responsible for sending and receiving messages.</summary>
        internal readonly NetworkPeerConnection Connection;

        /// <summary>Statistics about the number of bytes transferred from and to the peer.</summary>
        private PerformanceCounter counter;
        /// <summary>Statistics about the number of bytes transferred from and to the peer.</summary>
        public PerformanceCounter Counter
        {
            get
            {
                if (this.counter == null)
                    this.counter = new PerformanceCounter();

                return this.counter;
            }
        }

        /// <summary>
        /// The negotiated protocol version (minimum of supported version between <see cref="MyVersion"/> and the <see cref="PeerVersion"/>).
        /// </summary>
        public ProtocolVersion Version
        {
            get
            {
                ProtocolVersion peerVersion = this.PeerVersion == null ? this.MyVersion.Version : this.PeerVersion.Version;
                ProtocolVersion myVersion = this.MyVersion.Version;
                uint min = Math.Min((uint)peerVersion, (uint)myVersion);
                return (ProtocolVersion)min;
            }
        }

        /// <summary><c>true</c> if the connection to the peer is considered active, <c>false</c> otherwise, including any case of error.</summary>
        public bool IsConnected
        {
            get
            {
                return (this.State == NetworkPeerState.Connected) || (this.State == NetworkPeerState.HandShaked);
            }
        }

        /// <summary>Queue of incoming messages distributed to message consumers.</summary>
        public MessageProducer<IncomingMessage> MessageProducer { get; private set; }

        /// <summary><c>true</c> to advertise "addr" message with our external endpoint to the peer when passing to <see cref="NetworkPeerState.HandShaked"/> state.</summary>
        public bool Advertize { get; set; }

        /// <summary>Node's version message payload that is sent to the peer.</summary>
        public VersionPayload MyVersion { get; private set; }

        /// <summary>Version message payload received from the peer.</summary>
        public VersionPayload PeerVersion { get; private set; }

        /// <summary>Set to <c>1</c> if the peer disconnection has been initiated, <c>0</c> otherwise.</summary>
        private int disconnecting;

        /// <summary>Transaction options we would like.</summary>
        private NetworkOptions preferredTransactionOptions;

        /// <summary>Transaction options supported by the peer.</summary>
        public NetworkOptions SupportedTransactionOptions { get; private set; }

        /// <summary>Transaction options we prefer and which is also supported by peer.</summary>
        private NetworkOptions actualTransactionOptions
        {
            get
            {
                return this.preferredTransactionOptions & this.SupportedTransactionOptions;
            }
        }

        /// <summary>When a peer is disconnected this is set to human readable information about why it happened.</summary>
        public NetworkPeerDisconnectReason DisconnectReason { get; set; }

        /// <summary>Specification of the network the node runs on - regtest/testnet/mainnet.</summary>
        public Network Network { get; set; }

        /// <summary>Event that is triggered on network peer disconnection.</summary>
        public event NetworkPeerStateChangedEventHandler StateChanged;

        /// <summary>Event that is triggered when a new message is received from a network peer.</summary>
        public event NetworkPeerMessageReceivedEventHandler MessageReceived;

        /// <summary>
        /// Event that is triggered when a new message is received from a network peer.
        /// <para>This event is triggered before <see cref="MessageReceived"/>.</para>
        /// </summary>
        /// <seealso cref="Stratis.Bitcoin.Base.ChainHeadersBehavior.AttachCore"/>
        /// <remarks>TODO: Remove this once the events are refactored.</remarks>
        public event NetworkPeerMessageReceivedEventHandler MessageReceivedPriority;

        /// <summary>Various settings and requirements related to how the connections with peers are going to be established.</summary>
        public NetworkPeerConnectionParameters Parameters { get; private set; }

        /// <summary>
        /// Dummy constructor for testing only.
        /// </summary>
        /// <param name="dateTimeProvider">Provider of time functions.</param>
        /// <param name="loggerFactory">Provider of time functions.</param>
        /// <remarks>TODO: Remove this constructor as soon as we can mock the node in tests.</remarks>
        public NetworkPeer(IDateTimeProvider dateTimeProvider, ILoggerFactory loggerFactory)
        {
            this.dateTimeProvider = dateTimeProvider;
            this.loggerFactory = loggerFactory;
            this.logger = loggerFactory.CreateLogger(this.GetType().FullName);

            this.Behaviors = new NetworkPeerBehaviorsCollection(this);
        }

        /// <summary>
        /// Initializes parts of the object that are common for both inbound and outbound peers.
        /// </summary>
        /// <param name="inbound"><c>true</c> for inbound peers, <c>false</c> for outbound peers.</param>
        /// <param name="peerAddress">Information about the peer including its network address, protocol version, time of last contact.</param>
        /// <param name="network">Specification of the network the node runs on - regtest/testnet/mainnet.</param>
        /// <param name="parameters">Various settings and requirements related to how the connections with peers are going to be established, or <c>null</c> to use default parameters.</param>
        /// <param name="dateTimeProvider">Provider of time functions.</param>
        /// <param name="loggerFactory">Factory for creating loggers.</param>
        private NetworkPeer(bool inbound, NetworkAddress peerAddress, Network network, NetworkPeerConnectionParameters parameters, IDateTimeProvider dateTimeProvider, ILoggerFactory loggerFactory)
        {
            this.loggerFactory = loggerFactory;
            this.logger = loggerFactory.CreateLogger(this.GetType().FullName, $"[{peerAddress.Endpoint}] ");
            this.dateTimeProvider = dateTimeProvider;

            this.MessageProducer = new MessageProducer<IncomingMessage>();

            this.preferredTransactionOptions = network.NetworkOptions;
            this.SupportedTransactionOptions = network.NetworkOptions & ~NetworkOptions.All;

            this.Inbound = inbound;
            this.LastSeen = peerAddress.Time.UtcDateTime;
            this.PeerAddress = peerAddress;
            this.Network = network;
            this.Behaviors = new NetworkPeerBehaviorsCollection(this);

            this.Parameters = parameters ?? new NetworkPeerConnectionParameters();
            this.MyVersion = this.Parameters.CreateVersion(peerAddress.Endpoint, network, this.dateTimeProvider.GetTimeOffset());
        }

        /// <summary>
        /// Initializes an instance of the object for outbound network peers.
        /// </summary>
        /// <param name="peerAddress">Information about the peer including its network address, protocol version, time of last contact.</param>
        /// <param name="network">Specification of the network the node runs on - regtest/testnet/mainnet.</param>
        /// <param name="parameters">Various settings and requirements related to how the connections with peers are going to be established, or <c>null</c> to use default parameters.</param>
        /// <param name="networkPeerFactory">Factory for creating P2P network peers.</param>
        /// <param name="dateTimeProvider">Provider of time functions.</param>
        /// <param name="loggerFactory">Factory for creating loggers.</param>
        public NetworkPeer(NetworkAddress peerAddress, Network network, NetworkPeerConnectionParameters parameters, INetworkPeerFactory networkPeerFactory, IDateTimeProvider dateTimeProvider, ILoggerFactory loggerFactory)
            : this(false, peerAddress, network, parameters, dateTimeProvider, loggerFactory)
        {
            this.logger.LogTrace("()");

            NetworkPeerClient client = networkPeerFactory.CreateNetworkPeerClient(parameters);
            this.Connection = new NetworkPeerConnection(this, client, this.dateTimeProvider, this.loggerFactory);

            this.logger.LogTrace("(-)");
        }

        /// <summary>
        /// Initializes an instance of the object for inbound network peers with already established connection.
        /// </summary>
        /// <param name="peerAddress">Information about the peer including its network address, protocol version, time of last contact.</param>
        /// <param name="network">Specification of the network the node runs on - regtest/testnet/mainnet.</param>
        /// <param name="parameters">Various settings and requirements related to how the connections with peers are going to be established, or <c>null</c> to use default parameters.</param>
        /// <param name="client">Already connected network client.</param>
        /// <param name="peerVersion">Version message payload received from the peer.</param>
        /// <param name="dateTimeProvider">Provider of time functions.</param>
        /// <param name="loggerFactory">Factory for creating loggers.</param>
        public NetworkPeer(NetworkAddress peerAddress, Network network, NetworkPeerConnectionParameters parameters, NetworkPeerClient client, VersionPayload peerVersion, IDateTimeProvider dateTimeProvider, ILoggerFactory loggerFactory)
            : this(true, peerAddress, network, parameters, dateTimeProvider, loggerFactory)
        {
            this.logger.LogTrace("()");

            this.RemoteSocketEndpoint = client.RemoteEndPoint;
            this.RemoteSocketAddress = this.RemoteSocketEndpoint.Address;
            this.RemoteSocketPort = this.RemoteSocketEndpoint.Port;

            this.PeerVersion = peerVersion;
            this.Connection = new NetworkPeerConnection(this, client, this.dateTimeProvider, this.loggerFactory);
            this.ConnectedAt = this.dateTimeProvider.GetUtcNow();

            this.logger.LogTrace("Connected to advertised node '{0}'.", this.PeerAddress.Endpoint);
            this.State = NetworkPeerState.Connected;

            this.InitDefaultBehaviors(this.Parameters);
            this.Connection.StartReceiveMessages();

            this.logger.LogTrace("(-)");
        }

        /// <summary>
        /// Connects the node to an outbound peer using already initialized information about the peer and starts receiving messages in a separate task.
        /// </summary>
        /// <param name="cancellation">Cancellation that allows aborting establishing the connection with the peer.</param>
        /// <exception cref="OperationCanceledException">Thrown when the cancellation token has been cancelled.</exception>
        public async Task ConnectAsync(CancellationToken cancellation = default(CancellationToken))
        {
            this.logger.LogTrace("()");

            try
            {
                this.logger.LogTrace("Connecting to '{0}'.", this.PeerAddress.Endpoint);

                await this.Connection.Client.ConnectAsync(this.PeerAddress.Endpoint, cancellation).ConfigureAwait(false);

                this.RemoteSocketEndpoint = this.Connection.Client.RemoteEndPoint;
                this.RemoteSocketAddress = this.RemoteSocketEndpoint.Address;
                this.RemoteSocketPort = this.RemoteSocketEndpoint.Port;

                this.State = NetworkPeerState.Connected;
                this.ConnectedAt = this.dateTimeProvider.GetUtcNow();

                this.InitDefaultBehaviors(this.Parameters);
                this.Connection.StartReceiveMessages();

                this.logger.LogTrace("Outbound connection to '{0}' established.", this.PeerAddress.Endpoint);
            }
            catch (OperationCanceledException)
            {
                this.logger.LogTrace("Connection to '{0}' cancelled.", this.PeerAddress.Endpoint);
                this.Connection.Client.Dispose();
                this.State = NetworkPeerState.Offline;

                this.logger.LogTrace("(-)[CANCELLED]");
                throw;
            }
            catch (Exception ex)
            {
                this.logger.LogTrace("Exception occurred: {0}", ex.ToString());
                this.Connection.Client.Dispose();
                this.DisconnectReason = new NetworkPeerDisconnectReason()
                {
                    Reason = "Unexpected exception while connecting to socket",
                    Exception = ex
                };

                this.State = NetworkPeerState.Failed;

                this.logger.LogTrace("(-)[EXCEPTION]");
                throw;
            }

            this.logger.LogTrace("(-)");
        }

        /// <summary>
        /// Calls event handlers when the network state of the peer is changed.
        /// </summary>
        /// <param name="previous">Previous network state of the peer.</param>
        private void OnStateChanged(NetworkPeerState previous)
        {
            this.logger.LogTrace("({0}:{1})", nameof(previous), previous);

            NetworkPeerStateChangedEventHandler stateChanged = StateChanged;
            if (stateChanged != null)
            {
                foreach (NetworkPeerStateChangedEventHandler handler in stateChanged.GetInvocationList().Cast<NetworkPeerStateChangedEventHandler>())
                {
                    try
                    {
                        handler.DynamicInvoke(this, previous);
                    }
                    catch (TargetInvocationException ex)
                    {
                        this.logger.LogError("Exception occurred: {0}", ex.InnerException.ToString());
                    }
                }
            }

            this.logger.LogTrace("(-)");
        }

        /// <summary>
        /// Calls event handlers when a new message is received from the peer.
        /// </summary>
        /// <param name="message">Message that was received.</param>
        public void OnMessageReceived(IncomingMessage message)
        {
            this.logger.LogTrace("({0}:'{1}')", nameof(message), message.Message.Command);

            var version = message.Message.Payload as VersionPayload;
            if ((version != null) && (this.State == NetworkPeerState.HandShaked))
            {
                if (message.NetworkPeer.Version >= ProtocolVersion.REJECT_VERSION)
                {
                    message.NetworkPeer.SendMessageVoidAsync(new RejectPayload()
                    {
                        Code = RejectCode.DUPLICATE
                    });
                }
            }

            if (version != null)
            {
                this.TimeOffset = this.dateTimeProvider.GetTimeOffset() - version.Timestamp;
                if ((version.Services & NetworkPeerServices.NODE_WITNESS) != 0)
                    this.SupportedTransactionOptions |= NetworkOptions.Witness;
            }

            if (message.Message.Payload is HaveWitnessPayload)
                this.SupportedTransactionOptions |= NetworkOptions.Witness;

            this.MessageProducer.PushMessage(message);
            NetworkPeerMessageReceivedEventHandler messageReceivedPriority = MessageReceivedPriority;
            if (messageReceivedPriority != null)
            {
                foreach (NetworkPeerMessageReceivedEventHandler handler in messageReceivedPriority.GetInvocationList().Cast<NetworkPeerMessageReceivedEventHandler>())
                {
                    try
                    {
                        handler.DynamicInvoke(this, message);
                    }
                    catch (TargetInvocationException ex)
                    {
                        this.logger.LogError("Exception occurred: {0}", ex.InnerException.ToString());
                    }
                }
            }

            NetworkPeerMessageReceivedEventHandler messageReceived = MessageReceived;
            if (messageReceived != null)
            {
                foreach (NetworkPeerMessageReceivedEventHandler handler in messageReceived.GetInvocationList().Cast<NetworkPeerMessageReceivedEventHandler>())
                {
                    try
                    {
                        handler.DynamicInvoke(this, message);
                    }
                    catch (TargetInvocationException ex)
                    {
                        this.logger.LogError("Exception occurred: {0}", ex.InnerException.ToString());
                    }
                }
            }


            this.logger.LogTrace("(-)");
        }

        /// <summary>
        /// Initializes behaviors from the default template.
        /// </summary>
        /// <param name="parameters">Various settings and requirements related to how the connections with peers are going to be established, including the default behaviors template.</param>
        private void InitDefaultBehaviors(NetworkPeerConnectionParameters parameters)
        {
            this.logger.LogTrace("()");

            this.Advertize = parameters.Advertize;
            this.preferredTransactionOptions = parameters.PreferredTransactionOptions;

            this.Behaviors.DelayAttach = true;
            foreach (INetworkPeerBehavior behavior in parameters.TemplateBehaviors)
            {
                this.Behaviors.Add(behavior.Clone());
            }

            this.Behaviors.DelayAttach = false;

            this.logger.LogTrace("(-)");
        }

        /// <summary>
        /// Send a message to the peer asynchronously and ignores the returned task.
        /// </summary>
        /// <param name="payload">The payload to send.</param>
        /// <exception cref="OperationCanceledException">Thrown when the peer has been disconnected.</param>
        /// <remarks>
        /// TODO: Remove this method from the code base as it is a bad practise to use it anyway.
        /// If we used proper SendMessageAsync instead, it would throw an exception if the connection to the peer 
        /// is terminated, which is what we want - detect the failure as early as possible and not to advance 
        /// in the code in such a case. Also most of the time we send the message and wait for the response, 
        /// in which case we save nothing by sending the message and not awaiting the send operation.
        /// </remarks>
        public void SendMessageVoidAsync(Payload payload)
        {
            Task unused = this.SendMessageAsync(payload);
        }

        /// <summary>
        /// Send a message to the peer asynchronously.
        /// </summary>
        /// <param name="payload">The payload to send.</param>
        /// <param name="cancellation">Cancellation token that allows aborting the sending operation.</param>
        /// <exception cref="OperationCanceledException">Thrown when the peer has been disconnected or the cancellation token has been cancelled.</param>
        public async Task SendMessageAsync(Payload payload, CancellationToken cancellation = default(CancellationToken))
        {
            Guard.NotNull(payload, nameof(payload));
            this.logger.LogTrace("({0}:'{1}')", nameof(payload), payload);

            TaskCompletionSource<bool> completion = new TaskCompletionSource<bool>();
            if (!this.IsConnected)
            {
                this.logger.LogTrace("(-)[NOT_CONNECTED]");
                throw new OperationCanceledException("The peer has been disconnected");
            }

            await this.Connection.SendAsync(payload, cancellation).ConfigureAwait(false);

            this.logger.LogTrace("(-)");
        }

        /// <summary>
        /// Waits for a message of specific type to be received from the peer.
        /// </summary>
        /// <typeparam name="TPayload">Type of message to wait for.</typeparam>
        /// <param name="timeout">How long to wait for the message.</param>
        /// <returns>Received message.</returns>
        /// <exception cref="OperationCanceledException">Thrown if the wait timed out.</exception>
        public TPayload ReceiveMessage<TPayload>(TimeSpan timeout) where TPayload : Payload
        {
            this.logger.LogTrace("({0}:'{1}')", nameof(timeout), timeout);

            using (var source = new CancellationTokenSource())
            {
                source.CancelAfter(timeout);
                TPayload res = ReceiveMessage<TPayload>(source.Token);

                this.logger.LogTrace("(-):'{0}'", res);
                return res;
            }
        }

        /// <summary>
        /// Waits for a message of specific type to be received from the peer.
        /// </summary>
        /// <typeparam name="TPayload">Type of message to wait for.</typeparam>
        /// <param name="cancellationToken">Cancellation that allows aborting the operation.</param>
        /// <returns>Received message.</returns>
        /// <exception cref="OperationCanceledException">Thrown if the cancellation token was cancelled.</exception>
        public TPayload ReceiveMessage<TPayload>(CancellationToken cancellationToken = default(CancellationToken)) where TPayload : Payload
        {
            this.logger.LogTrace("()");

            using (var listener = new NetworkPeerListener(this))
            {
                TPayload res = listener.ReceivePayload<TPayload>(cancellationToken);

                this.logger.LogTrace("(-):'{0}'", res);
                return res;
            }

        }

        /// <summary>
        /// Exchanges "version" and "verack" messages with the peer.
        /// <para>Both parties have to send their "version" messages to the other party 
        /// as well as to acknowledge that they are happy with the other party's "version" information.</para>
        /// </summary>
        /// <param name="cancellationToken">Cancellation that allows aborting the operation at any stage.</param>
        public async Task VersionHandshakeAsync(CancellationToken cancellationToken = default(CancellationToken))
        {
            await this.VersionHandshakeAsync(null, cancellationToken);
        }

        /// <summary>
        /// Exchanges "version" and "verack" messages with the peer.
        /// <para>Both parties have to send their "version" messages to the other party 
        /// as well as to acknowledge that they are happy with the other party's "version" information.</para>
        /// </summary>
        /// <param name="requirements">Protocol requirement for network peers the node wants to be connected to.</param>
        /// <param name="cancellationToken">Cancellation that allows aborting the operation at any stage.</param>
        public async Task VersionHandshakeAsync(NetworkPeerRequirement requirements, CancellationToken cancellationToken = default(CancellationToken))
        {
            this.logger.LogTrace("({0}.{1}:{2})", nameof(requirements), nameof(requirements.RequiredServices), requirements?.RequiredServices);

            requirements = requirements ?? new NetworkPeerRequirement();
            using (var listener = new NetworkPeerListener(this).Where(p => (p.Message.Payload is VersionPayload)
                || (p.Message.Payload is RejectPayload)
                || (p.Message.Payload is VerAckPayload)))
            {
                await this.SendMessageAsync(this.MyVersion).ConfigureAwait(false);
                Payload payload = listener.ReceivePayload<Payload>(cancellationToken);
                if (payload is RejectPayload)
                {
                    this.logger.LogTrace("(-)[HANDSHAKE_REJECTED]");
                    throw new ProtocolException("Handshake rejected: " + ((RejectPayload)payload).Reason);
                }

                var version = (VersionPayload)payload;
                this.PeerVersion = version;
                if (!version.AddressReceiver.Address.Equals(this.MyVersion.AddressFrom.Address))
                {
                    this.logger.LogDebug("Different external address detected by the node '{0}' instead of '{1}'.", version.AddressReceiver.Address, this.MyVersion.AddressFrom.Address);
                }

                if (version.Version < ProtocolVersion.MIN_PEER_PROTO_VERSION)
                {
                    this.logger.LogDebug("Outdated version {0} received, disconnecting peer.", version.Version);

                    this.Disconnect("Outdated version");
                    this.logger.LogTrace("(-)[OUTDATED]");
                    return;
                }

                if (!requirements.Check(version))
                {
                    this.logger.LogTrace("(-)[UNSUPPORTED_REQUIREMENTS]");
                    this.Disconnect("The peer does not support the required services requirement");
                    return;
                }

                await this.SendMessageAsync(new VerAckPayload()).ConfigureAwait(false);
                listener.ReceivePayload<VerAckPayload>(cancellationToken);
                this.State = NetworkPeerState.HandShaked;

                if (this.Advertize && this.MyVersion.AddressFrom.Address.IsRoutable(true))
                {
                    this.SendMessageVoidAsync(new AddrPayload(new NetworkAddress(this.MyVersion.AddressFrom)
                    {
                        Time = this.dateTimeProvider.GetTimeOffset()
                    }));
                }
            }

            this.logger.LogTrace("(-)");
        }

        /// <summary>
        /// Sends "version" message to the peer and waits for the response in form of "verack" or "reject" message.
        /// </summary>
        /// <param name="cancellationToken">Cancellation that allows aborting the operation at any stage.</param>
        /// <exception cref="ProtocolException">Thrown when the peer rejected our "version" message.</exception>
        public async Task RespondToHandShakeAsync(CancellationToken cancellation = default(CancellationToken))
        {
            this.logger.LogTrace("()");

            using (var listener = new NetworkPeerListener(this).Where(m => (m.Message.Payload is VerAckPayload) || (m.Message.Payload is RejectPayload)))
            {
                this.logger.LogTrace("Responding to handshake.");
                await this.SendMessageAsync(this.MyVersion);
                IncomingMessage message = listener.ReceiveMessage(cancellation);

                if (message.Message.Payload is RejectPayload reject)
                {
                    this.logger.LogTrace("Version rejected: code {0}, reason {1}.", reject.Code, reject.Reason);
                    this.logger.LogTrace("(-)[VERSION_REJECTED]");
                    throw new ProtocolException("Version rejected " + reject.Code + " : " + reject.Reason);
                }

                await this.SendMessageAsync(new VerAckPayload());
                this.State = NetworkPeerState.HandShaked;
            }

            this.logger.LogTrace("(-)");
        }

        /// <summary>
        /// Disconnects the peer and cleans up.
        /// </summary>
        /// <param name="reason">Human readable reason for disconnecting.</param>
        public void Disconnect(string reason = null)
        {
            this.logger.LogTrace("({0}:'{1}')", nameof(reason), reason);

            if (this.IsConnected == false)
            {
                this.logger.LogTrace("(-)[NOT_CONNECTED]");
                return;
            }

            this.DisconnectInternal(reason, null);

            try
            {
                this.Connection.Disconnected.WaitOne();
            }
            finally
            {
                this.Connection.Dispose();
            }

            this.logger.LogTrace("(-)");
        }

        /// <summary>
        /// Disconnects the peer and cleans up.
        /// </summary>
        /// <param name="reason">Human readable reason for disconnecting.</param>
        /// <param name="exception">Exception because of which the disconnection happened, or <c>null</c> if there were no exception.</param>
        public void DisconnectWithException(string reason = null, Exception exception = null)
        {
            this.logger.LogTrace("({0}:'{1}')", nameof(reason), reason);

            if (this.IsConnected == false)
            {
                this.logger.LogTrace("(-)[NOT_CONNECTED]");
                return;
            }

            this.DisconnectInternal(reason, exception);
            this.Connection.Dispose();

            this.logger.LogTrace("(-)");
        }

        /// <summary>
        /// Disconnects the peer and cleans up.
        /// </summary>
        /// <param name="reason">Human readable reason for disconnecting.</param>
        /// <param name="exception">Exception because of which the disconnection happened, or <c>null</c> if there were no exception.</param>
        private void DisconnectInternal(string reason = null, Exception exception = null)
        {
            this.logger.LogTrace("({0}:'{1}')", nameof(reason), reason);

            if (Interlocked.CompareExchange(ref this.disconnecting, 1, 0) == 1)
            {
                this.logger.LogTrace("(-)[DISCONNECTING");
                return;
            }

            this.State = NetworkPeerState.Disconnecting;
            this.Connection.CancellationSource.Cancel();

            if (this.DisconnectReason == null)
            {
                this.DisconnectReason = new NetworkPeerDisconnectReason()
                {
                    Reason = reason,
                    Exception = exception
                };
            }

            this.logger.LogTrace("(-)");
        }

        /// <inheritdoc />
        public override string ToString()
        {
            return string.Format("{0} ({1})", this.State, this.PeerAddress.Endpoint);
        }

        /// <summary>
        /// Add supported option to the inventory type.
        /// </summary>
        /// <param name="inventoryType">Inventory type to extend.</param>
        /// <returns>Inventory type possibly extended with new options.</returns>
        public InventoryType AddSupportedOptions(InventoryType inventoryType)
        {
            if ((this.actualTransactionOptions & NetworkOptions.Witness) != 0)
                inventoryType |= InventoryType.MSG_WITNESS_FLAG;

            return inventoryType;
        }

        /// <inheritdoc />
        public void Dispose()
        {
            this.Disconnect("Node disposed");
        }
    }
}<|MERGE_RESOLUTION|>--- conflicted
+++ resolved
@@ -175,17 +175,10 @@
             CancellationTokenSource cts = null;
             if (cancellation != default(CancellationToken))
             {
-<<<<<<< HEAD
                 cts = CancellationTokenSource.CreateLinkedTokenSource(cancellation, this.CancellationSource.Token);
                 cancellation = cts.Token;
             }
             else cancellation = this.CancellationSource.Token;
-=======
-                cts = CancellationTokenSource.CreateLinkedTokenSource(cancellation, this.Cancel.Token);
-                cancellation = cts.Token;
-            }
-            else cancellation = this.Cancel.Token;
->>>>>>> 126d406a
 
             try
             {
@@ -267,11 +260,7 @@
             {
                 while (!this.CancellationSource.Token.IsCancellationRequested)
                 {
-<<<<<<< HEAD
                     Message message = await this.Client.ReadAndParseMessageAsync(this.Peer.Version, this.CancellationSource.Token).ConfigureAwait(false);
-=======
-                    Message message = await this.Client.ReadAndParseMessageAsync(this.Peer.Version, this.Cancel.Token).ConfigureAwait(false);
->>>>>>> 126d406a
 
                     this.logger.LogTrace("Received message: '{0}'", message);
 
