﻿using System;
<<<<<<< HEAD
using System.Collections.Concurrent;
using System.Collections.Generic;
=======
>>>>>>> 6e32545e
using System.Net;
using System.Net.Sockets;
using System.Threading;
using System.Threading.Tasks;
using Microsoft.Extensions.Logging;
using NBitcoin;
using NBitcoin.Protocol;
using Stratis.Bitcoin.P2P.Protocol;
using Stratis.Bitcoin.P2P.Protocol.Payloads;
using Stratis.Bitcoin.Utilities;

namespace Stratis.Bitcoin.P2P.Peer
{
    public class NetworkPeerServer : IDisposable
    {
        /// <summary>Instance logger.</summary>
        private readonly ILogger logger;

        /// <summary>Provider of time functions.</summary>
        private readonly IDateTimeProvider dateTimeProvider;

        /// <summary>Factory for creating P2P network peers.</summary>
        private readonly INetworkPeerFactory networkPeerFactory;

        /// <summary>Specification of the network the node runs on - regtest/testnet/mainnet.</summary>
        public Network Network { get; private set; }

        /// <summary>Version of the protocol that the server is running.</summary>
        public ProtocolVersion Version { get; private set; }

        /// <summary>The parameters that will be cloned and applied for each peer connecting to <see cref="NetworkPeerServer"/>.</summary>
        public NetworkPeerConnectionParameters InboundNetworkPeerConnectionParameters { get; set; }

        /// <summary><c>true</c> to allow connections from LAN, <c>false</c> otherwise.</summary>
        public bool AllowLocalPeers { get; set; }

        /// <summary>Maximal number of inbound connection that the server is willing to handle simultaneously.</summary>
        public int MaxConnections { get; set; }

        /// <summary>IP address and port, on which the server listens to incoming connections.</summary>
        public IPEndPoint LocalEndpoint { get; private set; }

        /// <summary>IP address and port of the external network interface that is accessible from the Internet.</summary>
        public IPEndPoint ExternalEndpoint { get; private set; }

        /// <summary>TCP server listener accepting inbound connections.</summary>
        private TcpListener tcpListener;

        /// <summary>Queue of incoming messages distributed to message consumers.</summary>
        private readonly MessageProducer<IncomingMessage> messageProducer = new MessageProducer<IncomingMessage>();

        /// <summary>List of network client peers that are currently connected to the server.</summary>
        public NetworkPeerCollection ConnectedNetworkPeers { get; private set; }

        /// <summary>Cancellation that is triggered on shutdown to stop all pending operations.</summary>
        private readonly CancellationTokenSource serverCancel;
<<<<<<< HEAD
=======

        /// <summary>Number of unfinished tasks that we need to wait for before we consider shutdown of the object completed.</summary>
        private volatile int unfinishedTasks;
>>>>>>> 6e32545e

        /// <summary>Nonce for server's version payload.</summary>
        private ulong nonce;
        /// <summary>Nonce for server's version payload.</summary>
        public ulong Nonce
        {
            get
            {
                if (this.nonce == 0)
                    this.nonce = RandomUtils.GetUInt64();

                return this.nonce;
            }
            set
            {
                this.nonce = value;
            }
        }

        /// <summary>Consumer of messages coming from connected clients.</summary>
        /// <seealso cref="ProcessMessage(IncomingMessage)"/>
        private readonly EventLoopMessageListener<IncomingMessage> listener;

        /// <summary>List of connected clients mapped by their unique identifiers.</summary>
        private readonly ConcurrentDictionary<int, NetworkPeerClient> clientsById;

        /// <summary>Task accepting new clients in a loop.</summary>
        private Task acceptTask;

        /// <summary>
        /// Initializes instance of a network peer server.
        /// </summary>
        /// <param name="network">Specification of the network the node runs on - regtest/testnet/mainnet.</param>
        /// <param name="ipAddress">Address of the local interface to listen on, or <c>null</c> to listen on all available interfaces.</param>
        /// <param name="internalPort">Port on which the server will listen, or -1 to use the default port for the selected network.</param>
        /// <param name="version">Version of the network protocol that the server should run.</param>
        /// <param name="dateTimeProvider">Provider of time functions.</param>
        /// <param name="loggerFactory">Factory for creating loggers.</param>
        /// <param name="networkPeerFactory">Factory for creating P2P network peers.</param>
        public NetworkPeerServer(Network network, IPEndPoint localEndpoint, IPEndPoint externalEndpoint, ProtocolVersion version, IDateTimeProvider dateTimeProvider, ILoggerFactory loggerFactory, INetworkPeerFactory networkPeerFactory)
        {
            this.logger = loggerFactory.CreateLogger(this.GetType().FullName, $"[{localEndpoint}] ");
            this.logger.LogTrace("({0}:{1},{2}:{3},{4}:{5})", nameof(network), network, nameof(localEndpoint), localEndpoint, nameof(externalEndpoint), externalEndpoint, nameof(version), version);

            this.dateTimeProvider = dateTimeProvider;
            this.networkPeerFactory = networkPeerFactory;

            this.AllowLocalPeers = true;
            this.InboundNetworkPeerConnectionParameters = new NetworkPeerConnectionParameters();

            this.LocalEndpoint = Utils.EnsureIPv6(localEndpoint);
            this.ExternalEndpoint = Utils.EnsureIPv6(externalEndpoint);

            this.MaxConnections = 125;
            this.Network = network;
            this.Version = version;

            this.listener = new EventLoopMessageListener<IncomingMessage>(ProcessMessage);
            this.messageProducer = new MessageProducer<IncomingMessage>();
            this.messageProducer.AddMessageListener(this.listener);

            this.ConnectedNetworkPeers = new NetworkPeerCollection();
            this.ConnectedNetworkPeers.MessageProducer.AddMessageListener(this.listener);

            this.serverCancel = new CancellationTokenSource();

            this.tcpListener = new TcpListener(this.LocalEndpoint);
            this.tcpListener.Server.LingerState = new LingerOption(true, 0);
            this.tcpListener.Server.NoDelay = true;
            this.tcpListener.Server.SetSocketOption(SocketOptionLevel.IPv6, SocketOptionName.IPv6Only, false);

<<<<<<< HEAD
            this.clientsById = new ConcurrentDictionary<int, NetworkPeerClient>();
            this.acceptTask = Task.CompletedTask;

=======
>>>>>>> 6e32545e
            this.logger.LogTrace("Network peer server ready to listen on '{0}'.", this.LocalEndpoint);

            this.logger.LogTrace("(-)");
        }

        /// <summary>
        /// Starts listening on the server's initialialized endpoint.
        /// </summary>
        /// <param name="maxIncoming">Maximal number of newly connected clients waiting to be accepted.</param>
        public void Listen(int maxIncoming = 20)
        {
            this.logger.LogTrace("({0}:{1})", nameof(maxIncoming), maxIncoming);

            try
            {
                this.tcpListener.Server.SetSocketOption(SocketOptionLevel.Socket, SocketOptionName.ReuseAddress, true);
                this.tcpListener.Start();
<<<<<<< HEAD
                this.acceptTask = this.AcceptClientsAsync();
=======
                this.AcceptClientsAsync();
>>>>>>> 6e32545e
            }
            catch (Exception e)
            {
                this.logger.LogTrace("Exception occurred: {0}", e.ToString());
                throw;
            }

            this.logger.LogTrace("(-)");
        }

        /// <summary>
<<<<<<< HEAD
        /// Implements loop accepting connections from newly connected clients.
        /// </summary>
        private async Task AcceptClientsAsync()
=======
        /// Implements loop accepting new connections.
        /// </summary>
        private async void AcceptClientsAsync()
>>>>>>> 6e32545e
        {
            this.logger.LogTrace("()");

            this.logger.LogTrace("Accepting incoming connections.");
<<<<<<< HEAD

            while (!this.serverCancel.IsCancellationRequested)
            {
                try
                {
                    this.serverCancel.Token.ThrowIfCancellationRequested();

                    TcpClient tcpClient = await Task.Run(async () => await this.tcpListener.AcceptTcpClientAsync(), this.serverCancel.Token);
                    NetworkPeerClient client = this.networkPeerFactory.CreateNetworkPeerClient(tcpClient);

                    this.AddConnectedClient(client);

                    this.logger.LogTrace("Connection accepted from client '{0}'.", client.RemoteEndPoint);
                    Task unused = Task.Run(() => this.ProcessNewClient(client));
                }
                catch (Exception e)
                {
                    if (e is OperationCanceledException) this.logger.LogDebug("Shutdown detected, stop accepting connections.");
                    else this.logger.LogDebug("Exception occurred: {0}");

                    break;
                }
            }
            
            this.logger.LogTrace("(-)");
        }

        /// <summary>
        /// Adds connected client to the list of clients.
        /// </summary>
        /// <param name="client">Client to add.</param>
        private void AddConnectedClient(NetworkPeerClient client)
        {
            this.logger.LogTrace("({0}.{1}:{2})", nameof(client), nameof(client.Id), client.Id);

            this.clientsById.AddOrReplace(client.Id, client);
=======

            while (!this.serverCancel.IsCancellationRequested)
            {
                try
                {
                    int taskCount = Interlocked.Increment(ref this.unfinishedTasks);
                    this.logger.LogTrace("Starting accepting task, there are {0} unfinished tasks now.", taskCount);
>>>>>>> 6e32545e

                    Socket client = await Task.Run(() => this.tcpListener.AcceptSocketAsync(), this.serverCancel.Token);

<<<<<<< HEAD
        /// <summary>
        /// Removes a client from the list of clients and disconnects it.
        /// </summary>
        /// <param name="client">Client to remove and disconnect.</param>
        private void RemoveAndDisconnectConnectedClient(NetworkPeerClient client)
        {
            this.logger.LogTrace("({0}.{1}:{2})", nameof(client), nameof(client.Id), client.Id);

            if (!this.clientsById.TryRemove(client.Id, out NetworkPeerClient unused))
                this.logger.LogError("Internal data integration error.");

            TaskCompletionSource<bool> completion = client.ProcessingCompletion;
            client.Dispose();
            completion.SetResult(true);
=======
                    taskCount = Interlocked.Decrement(ref this.unfinishedTasks);

                    this.logger.LogTrace("Connection accepted from client '{0}', there are {1} unfinished tasks now.", client.RemoteEndPoint, taskCount);
                    Task unused = Task.Run(() => this.ProcessNewClient(client));
                }
                catch (Exception e)
                {
                    if (e is OperationCanceledException) this.logger.LogDebug("Shutdown detected, stop accepting connections.");
                    else this.logger.LogDebug("Exception occurred: {0}", e.ToString());
>>>>>>> 6e32545e

                    int taskCount = Interlocked.Decrement(ref this.unfinishedTasks);
                    this.logger.LogTrace("Accepting task aborted or failed, there are {0} unfinished tasks now.", taskCount);

                    break;
                }
            }
            
            this.logger.LogTrace("(-)");
        }

        /// <summary>
        /// Handles a newly accepted client's connection.
        /// </summary>
<<<<<<< HEAD
        /// <param name="client">Newly accepted client.</param>
        private void ProcessNewClient(NetworkPeerClient client)
        {
            this.logger.LogTrace("({0}:{1})", nameof(client), client.RemoteEndPoint);

            bool keepClientConnected = false;

            EndPoint clientEndPoint = client.RemoteEndPoint;
            try
            {
                this.serverCancel.Token.ThrowIfCancellationRequested();

                if (this.ConnectedNetworkPeers.Count < this.MaxConnections)
=======
        /// <param name="client">New client connection's socket.</param>
        private void ProcessNewClient(Socket client)
        {
            this.logger.LogTrace("({0}:{1})", nameof(client), client.RemoteEndPoint);

            EndPoint clientEndPoint = client.RemoteEndPoint;
            int taskCount = Interlocked.Increment(ref this.unfinishedTasks);
            this.logger.LogTrace("Processing new client '{0}', there are {1} unfinished tasks now.", clientEndPoint, taskCount);

            try
            {
                using (var cancel = CancellationTokenSource.CreateLinkedTokenSource(this.serverCancel.Token))
>>>>>>> 6e32545e
                {
                    using (var cancel = CancellationTokenSource.CreateLinkedTokenSource(this.serverCancel.Token))
                    {
                        cancel.CancelAfter(TimeSpan.FromSeconds(10));

                        while (true)
                        {
<<<<<<< HEAD
                            cancel.Token.ThrowIfCancellationRequested();

                            PerformanceCounter counter;
                            Message message = Message.ReadNext(client.Stream, this.Network, this.Version, cancel.Token, out counter);
                            this.messageProducer.PushMessage(new IncomingMessage()
                            {
                                Client = client,
                                Message = message,
                                Length = counter.ReadBytes,
                                NetworkPeer = null,
                            });

                            if (message.Payload is VersionPayload)
                            {
                                this.logger.LogTrace("Connection with client '{0}' successfully initiated.", client.RemoteEndPoint);
                                keepClientConnected = true;
                                break;
                            }

                            this.logger.LogTrace("The first message of the remote peer '{0}' did not contain a version payload.", client.RemoteEndPoint);
                        }
=======
                            Socket = client,
                            Message = message,
                            Length = counter.ReadBytes,
                            NetworkPeer = null,
                        });

                        if (message.Payload is VersionPayload)
                        {
                            this.logger.LogTrace("Connection with client '{0}' successfully initiated.", client.RemoteEndPoint);
                            break;
                        }

                        this.logger.LogTrace("The first message of the remote peer '{0}' did not contain a version payload.", client.RemoteEndPoint);
>>>>>>> 6e32545e
                    }
                }
                else this.logger.LogDebug("Maximum number of connections {0} reached, client '{1}' will be disconnected.", this.MaxConnections, clientEndPoint);
            }
            catch (OperationCanceledException)
            {
                if (this.serverCancel.Token.IsCancellationRequested) this.logger.LogTrace("Shutdown detected.");
                else this.logger.LogTrace("Inbound client '{0}' failed to send a message within 10 seconds, dropping connection.", client.RemoteEndPoint);
            }
            catch (Exception ex)
            {
                this.logger.LogTrace("Exception occurred while processing message from client '{0}': {1}", client.RemoteEndPoint, ex.ToString());
            }

<<<<<<< HEAD
            if (!keepClientConnected) this.RemoveAndDisconnectConnectedClient(client);
=======
            taskCount = Interlocked.Decrement(ref this.unfinishedTasks);
            this.logger.LogTrace("Processing of new client '{0}' is complete, there are {1} unfinished tasks now.", clientEndPoint, taskCount);
>>>>>>> 6e32545e

            this.logger.LogTrace("(-)");
        }

        /// <summary>
        /// Callback that is called when a new message is received from a connected client peer.
        /// </summary>
        /// <param name="message">Message received from the client.</param>
        private void ProcessMessage(IncomingMessage message)
        {
            this.logger.LogTrace("({0}:'{1}')", nameof(message), message.Message.Command);

            this.ProcessMessageCore(message);

            this.logger.LogTrace("(-)");
        }

        /// <summary>
        /// Processes a new message received from a connected client peer.
        /// </summary>
        /// <param name="message">Message received from the client.</param>
        private void ProcessMessageCore(IncomingMessage message)
        {
            this.logger.LogTrace("({0}:'{1}')", nameof(message), message.Message.Command);

            if (message.Message.Payload is VersionPayload)
            {
                VersionPayload version = message.AssertPayload<VersionPayload>();
                bool connectedToSelf = version.Nonce == this.Nonce;

                if (connectedToSelf) this.logger.LogDebug("Connection to self detected and will be aborted.");

                if ((message.NetworkPeer != null) && connectedToSelf)
                {
                    message.NetworkPeer.DisconnectWithException();

                    this.logger.LogTrace("(-)[CONNECTED_TO_SELF]");
                    return;
                }

                if (message.NetworkPeer == null)
                {
                    this.logger.LogDebug("First message received from peer '{0}'.", version.AddressFrom);

                    IPEndPoint remoteEndpoint = version.AddressFrom;
                    if (!remoteEndpoint.Address.IsRoutable(this.AllowLocalPeers))
                    {
                        // Send his own endpoint.
                        remoteEndpoint = new IPEndPoint(message.Client.RemoteEndPoint.Address, this.Network.DefaultPort);
                    }

                    var peerAddress = new NetworkAddress()
                    {
                        Endpoint = remoteEndpoint,
                        Time = this.dateTimeProvider.GetUtcNow()
                    };

                    NetworkPeer networkPeer = this.networkPeerFactory.CreateNetworkPeer(peerAddress, this.Network, CreateNetworkPeerConnectionParameters(), message.Client, version);
                    if (connectedToSelf)
                    {
                        networkPeer.SendMessage(CreateNetworkPeerConnectionParameters().CreateVersion(networkPeer.PeerAddress.Endpoint, this.Network, this.dateTimeProvider.GetTimeOffset()));
                        networkPeer.Disconnect();

                        this.logger.LogTrace("(-)[CONNECTED_TO_SELF_2]");
                        return;
                    }

                    using (CancellationTokenSource cancel = new CancellationTokenSource())
                    {
                        cancel.CancelAfter(TimeSpan.FromSeconds(10.0));
                        try
                        {
                            this.ConnectedNetworkPeers.Add(networkPeer);
                            networkPeer.StateChanged += Peer_StateChanged;
                            networkPeer.RespondToHandShake(cancel.Token);
                        }
                        catch (OperationCanceledException)
                        {
                            this.logger.LogTrace("Remote peer haven't responded within 10 seconds of the handshake completion, dropping connection.");

                            networkPeer.DisconnectWithException();

                            this.logger.LogTrace("(-)[HANDSHAKE_TIMEDOUT]");
                            throw;
                        }
                        catch (Exception ex)
                        {
                            this.logger.LogTrace("Exception occurred: {0}", ex.ToString());

                            networkPeer.DisconnectWithException();

                            this.logger.LogTrace("(-)[HANDSHAKE_EXCEPTION]");
                            throw;
                        }
                    }
                }
            }

            this.logger.LogTrace("(-)");
        }

        /// <summary>
        /// Callback that is called when a network status of a connected client peer changes.
        /// <para>The peer is removed from the list of connected peers if the connection has been terminated for any reason.</para>
        /// </summary>
        /// <param name="peer">The connected peer.</param>
        /// <param name="oldState">Previous state of the peer. New state of the peer is stored in its <see cref="NetworkPeer.State"/> property.</param>
        private void Peer_StateChanged(NetworkPeer peer, NetworkPeerState oldState)
        {
            this.logger.LogTrace("({0}:'{1}',{2}:{3},{4}.{5}:{6})", nameof(peer), peer.PeerAddress, nameof(oldState), oldState, nameof(peer), nameof(peer.State), peer.State);

            if ((peer.State == NetworkPeerState.Disconnecting)
                || (peer.State == NetworkPeerState.Failed)
                || (peer.State == NetworkPeerState.Offline))
                this.ConnectedNetworkPeers.Remove(peer);

            this.logger.LogTrace("(-)");
        }

        /// <inheritdoc />
        public void Dispose()
        {
            this.logger.LogTrace("()");

            this.serverCancel.Cancel();
<<<<<<< HEAD

            this.logger.LogTrace("Stopping network peer server.");
            this.listener.Dispose();

            try
            {
                this.ConnectedNetworkPeers.DisconnectAll();
            }
            catch (Exception e)
            {
                this.logger.LogTrace("Exception occurred: {0}", e.ToString());
            }

            this.logger.LogTrace("Stopping TCP listener.");
            this.tcpListener?.Stop();

            this.logger.LogTrace("Waiting for accepting task to complete.");
            this.acceptTask.Wait();

            ICollection<NetworkPeerClient> connectedClients = this.clientsById.Values;
            this.logger.LogTrace("Waiting for {0} newly connected clients to accepting task to complete.", connectedClients.Count);
            foreach (NetworkPeerClient client in connectedClients)
            {
                TaskCompletionSource<bool> completion = client.ProcessingCompletion;
                client.Dispose();
                completion.Task.Wait();
=======

            this.logger.LogTrace("Stopping network peer server.");
            this.listener.Dispose();

            try
            {
                this.ConnectedNetworkPeers.DisconnectAll();
>>>>>>> 6e32545e
            }
            catch (Exception e)
            {
                this.logger.LogTrace("Exception occurred: {0}", e.ToString());
            }

            this.tcpListener?.Stop();

            this.logger.LogTrace("Waiting for {0} unfinished tasks to complete.", this.unfinishedTasks);
            while (this.unfinishedTasks > 0)
                Thread.Sleep(100);

            this.logger.LogTrace("(-)");
        }

        /// <summary>
        /// Initializes connection parameters using the server's initialized values.
        /// </summary>
        /// <returns>Initialized connection parameters.</returns>
        private NetworkPeerConnectionParameters CreateNetworkPeerConnectionParameters()
        {
            IPEndPoint myExternal = Utils.EnsureIPv6(this.ExternalEndpoint);
            NetworkPeerConnectionParameters param2 = this.InboundNetworkPeerConnectionParameters.Clone();
            param2.Nonce = this.Nonce;
            param2.Version = this.Version;
            param2.AddressFrom = myExternal;
            return param2;
        }
    }
}<|MERGE_RESOLUTION|>--- conflicted
+++ resolved
@@ -1,9 +1,6 @@
 ﻿using System;
-<<<<<<< HEAD
 using System.Collections.Concurrent;
 using System.Collections.Generic;
-=======
->>>>>>> 6e32545e
 using System.Net;
 using System.Net.Sockets;
 using System.Threading;
@@ -60,12 +57,6 @@
 
         /// <summary>Cancellation that is triggered on shutdown to stop all pending operations.</summary>
         private readonly CancellationTokenSource serverCancel;
-<<<<<<< HEAD
-=======
-
-        /// <summary>Number of unfinished tasks that we need to wait for before we consider shutdown of the object completed.</summary>
-        private volatile int unfinishedTasks;
->>>>>>> 6e32545e
 
         /// <summary>Nonce for server's version payload.</summary>
         private ulong nonce;
@@ -137,12 +128,9 @@
             this.tcpListener.Server.NoDelay = true;
             this.tcpListener.Server.SetSocketOption(SocketOptionLevel.IPv6, SocketOptionName.IPv6Only, false);
 
-<<<<<<< HEAD
             this.clientsById = new ConcurrentDictionary<int, NetworkPeerClient>();
             this.acceptTask = Task.CompletedTask;
 
-=======
->>>>>>> 6e32545e
             this.logger.LogTrace("Network peer server ready to listen on '{0}'.", this.LocalEndpoint);
 
             this.logger.LogTrace("(-)");
@@ -160,11 +148,7 @@
             {
                 this.tcpListener.Server.SetSocketOption(SocketOptionLevel.Socket, SocketOptionName.ReuseAddress, true);
                 this.tcpListener.Start();
-<<<<<<< HEAD
                 this.acceptTask = this.AcceptClientsAsync();
-=======
-                this.AcceptClientsAsync();
->>>>>>> 6e32545e
             }
             catch (Exception e)
             {
@@ -176,20 +160,13 @@
         }
 
         /// <summary>
-<<<<<<< HEAD
         /// Implements loop accepting connections from newly connected clients.
         /// </summary>
         private async Task AcceptClientsAsync()
-=======
-        /// Implements loop accepting new connections.
-        /// </summary>
-        private async void AcceptClientsAsync()
->>>>>>> 6e32545e
         {
             this.logger.LogTrace("()");
 
             this.logger.LogTrace("Accepting incoming connections.");
-<<<<<<< HEAD
 
             while (!this.serverCancel.IsCancellationRequested)
             {
@@ -226,19 +203,10 @@
             this.logger.LogTrace("({0}.{1}:{2})", nameof(client), nameof(client.Id), client.Id);
 
             this.clientsById.AddOrReplace(client.Id, client);
-=======
-
-            while (!this.serverCancel.IsCancellationRequested)
-            {
-                try
-                {
-                    int taskCount = Interlocked.Increment(ref this.unfinishedTasks);
-                    this.logger.LogTrace("Starting accepting task, there are {0} unfinished tasks now.", taskCount);
->>>>>>> 6e32545e
-
-                    Socket client = await Task.Run(() => this.tcpListener.AcceptSocketAsync(), this.serverCancel.Token);
-
-<<<<<<< HEAD
+
+            this.logger.LogTrace("(-)");
+        }
+
         /// <summary>
         /// Removes a client from the list of clients and disconnects it.
         /// </summary>
@@ -247,24 +215,6 @@
         {
             this.logger.LogTrace("({0}.{1}:{2})", nameof(client), nameof(client.Id), client.Id);
 
-            if (!this.clientsById.TryRemove(client.Id, out NetworkPeerClient unused))
-                this.logger.LogError("Internal data integration error.");
-
-            TaskCompletionSource<bool> completion = client.ProcessingCompletion;
-            client.Dispose();
-            completion.SetResult(true);
-=======
-                    taskCount = Interlocked.Decrement(ref this.unfinishedTasks);
-
-                    this.logger.LogTrace("Connection accepted from client '{0}', there are {1} unfinished tasks now.", client.RemoteEndPoint, taskCount);
-                    Task unused = Task.Run(() => this.ProcessNewClient(client));
-                }
-                catch (Exception e)
-                {
-                    if (e is OperationCanceledException) this.logger.LogDebug("Shutdown detected, stop accepting connections.");
-                    else this.logger.LogDebug("Exception occurred: {0}", e.ToString());
->>>>>>> 6e32545e
-
                     int taskCount = Interlocked.Decrement(ref this.unfinishedTasks);
                     this.logger.LogTrace("Accepting task aborted or failed, there are {0} unfinished tasks now.", taskCount);
 
@@ -278,7 +228,6 @@
         /// <summary>
         /// Handles a newly accepted client's connection.
         /// </summary>
-<<<<<<< HEAD
         /// <param name="client">Newly accepted client.</param>
         private void ProcessNewClient(NetworkPeerClient client)
         {
@@ -292,20 +241,6 @@
                 this.serverCancel.Token.ThrowIfCancellationRequested();
 
                 if (this.ConnectedNetworkPeers.Count < this.MaxConnections)
-=======
-        /// <param name="client">New client connection's socket.</param>
-        private void ProcessNewClient(Socket client)
-        {
-            this.logger.LogTrace("({0}:{1})", nameof(client), client.RemoteEndPoint);
-
-            EndPoint clientEndPoint = client.RemoteEndPoint;
-            int taskCount = Interlocked.Increment(ref this.unfinishedTasks);
-            this.logger.LogTrace("Processing new client '{0}', there are {1} unfinished tasks now.", clientEndPoint, taskCount);
-
-            try
-            {
-                using (var cancel = CancellationTokenSource.CreateLinkedTokenSource(this.serverCancel.Token))
->>>>>>> 6e32545e
                 {
                     using (var cancel = CancellationTokenSource.CreateLinkedTokenSource(this.serverCancel.Token))
                     {
@@ -313,7 +248,6 @@
 
                         while (true)
                         {
-<<<<<<< HEAD
                             cancel.Token.ThrowIfCancellationRequested();
 
                             PerformanceCounter counter;
@@ -335,21 +269,6 @@
 
                             this.logger.LogTrace("The first message of the remote peer '{0}' did not contain a version payload.", client.RemoteEndPoint);
                         }
-=======
-                            Socket = client,
-                            Message = message,
-                            Length = counter.ReadBytes,
-                            NetworkPeer = null,
-                        });
-
-                        if (message.Payload is VersionPayload)
-                        {
-                            this.logger.LogTrace("Connection with client '{0}' successfully initiated.", client.RemoteEndPoint);
-                            break;
-                        }
-
-                        this.logger.LogTrace("The first message of the remote peer '{0}' did not contain a version payload.", client.RemoteEndPoint);
->>>>>>> 6e32545e
                     }
                 }
                 else this.logger.LogDebug("Maximum number of connections {0} reached, client '{1}' will be disconnected.", this.MaxConnections, clientEndPoint);
@@ -364,12 +283,7 @@
                 this.logger.LogTrace("Exception occurred while processing message from client '{0}': {1}", client.RemoteEndPoint, ex.ToString());
             }
 
-<<<<<<< HEAD
             if (!keepClientConnected) this.RemoveAndDisconnectConnectedClient(client);
-=======
-            taskCount = Interlocked.Decrement(ref this.unfinishedTasks);
-            this.logger.LogTrace("Processing of new client '{0}' is complete, there are {1} unfinished tasks now.", clientEndPoint, taskCount);
->>>>>>> 6e32545e
 
             this.logger.LogTrace("(-)");
         }
@@ -495,7 +409,6 @@
             this.logger.LogTrace("()");
 
             this.serverCancel.Cancel();
-<<<<<<< HEAD
 
             this.logger.LogTrace("Stopping network peer server.");
             this.listener.Dispose();
@@ -522,15 +435,6 @@
                 TaskCompletionSource<bool> completion = client.ProcessingCompletion;
                 client.Dispose();
                 completion.Task.Wait();
-=======
-
-            this.logger.LogTrace("Stopping network peer server.");
-            this.listener.Dispose();
-
-            try
-            {
-                this.ConnectedNetworkPeers.DisconnectAll();
->>>>>>> 6e32545e
             }
             catch (Exception e)
             {
