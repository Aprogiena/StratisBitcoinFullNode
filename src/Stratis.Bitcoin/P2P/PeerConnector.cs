--- conflicted
+++ resolved
@@ -225,15 +225,8 @@
                     var clonedConnectParamaters = this.CurrentParameters.Clone();
                     clonedConnectParamaters.ConnectCancellation = timeoutTokenSource.Token;
 
-<<<<<<< HEAD
                     peer = await this.networkPeerFactory.CreateConnectedNetworkPeerAsync(this.network, peerAddress, clonedConnectParamaters).ConfigureAwait(false);
                     await peer.VersionHandshakeAsync(this.Requirements, timeoutTokenSource.Token).ConfigureAwait(false);
-=======
-                    peer = this.networkPeerFactory.CreateConnectedNetworkPeer(this.network, peerAddress.NetworkAddress, clonedConnectParamaters);
-                    peer.VersionHandshake(this.Requirements, timeoutTokenSource.Token);
-
-                    return Task.CompletedTask;
->>>>>>> 5adfd47f
                 }
             }
             catch (Exception exception)
