--- conflicted
+++ resolved
@@ -39,21 +39,13 @@
 
         /// <summary>
         /// Validated using all rules that don't require change of state.
-<<<<<<< HEAD
-        /// Some rules validation may be skipped for blocks previously marked as assumed valid.
-=======
         /// Some validation rules may be skipped for blocks previously marked as assumed valid.
->>>>>>> dfd61b81
         /// </summary>
         PartiallyValidated,
 
         /// <summary>
         /// Validated using all the rules.
-<<<<<<< HEAD
-        /// Some rules validation may be skipped for blocks previously marked as assumed valid.
-=======
         /// Some validation rules may be skipped for blocks previously marked as assumed valid.
->>>>>>> dfd61b81
         /// </summary>
         FullyValidated
     }
