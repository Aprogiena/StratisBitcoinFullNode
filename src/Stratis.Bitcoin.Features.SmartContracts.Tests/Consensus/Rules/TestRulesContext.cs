﻿using System.IO;
using System.Runtime.CompilerServices;
using Microsoft.Extensions.Logging;
using Moq;
using NBitcoin;
using Stratis.Bitcoin.Base.Deployments;
using Stratis.Bitcoin.BlockPulling;
using Stratis.Bitcoin.Configuration;
using Stratis.Bitcoin.Configuration.Logging;
using Stratis.Bitcoin.Configuration.Settings;
using Stratis.Bitcoin.Consensus;
using Stratis.Bitcoin.Consensus.Rules;
using Stratis.Bitcoin.Features.Consensus;
using Stratis.Bitcoin.Features.Consensus.Rules;
using Stratis.Bitcoin.Utilities;
using Xunit.Sdk;

namespace Stratis.Bitcoin.Features.SmartContracts.Tests.Consensus.Rules
{
    // Borrowed from Stratis.Bitcoin.Features.Consensus.Tests

    /// <summary>
    /// Concrete instance of the test chain.
    /// </summary>
    internal class TestRulesContext
    {
        public ConsensusRules Consensus { get; set; }

        public IDateTimeProvider DateTimeProvider { get; set; }

        public ILoggerFactory LoggerFactory { get; set; }

        public NodeSettings NodeSettings { get; set; }

        public ConcurrentChain Chain { get; set; }

        public Network Network { get; set; }

        public ICheckpoints Checkpoints { get; set; }

        public T CreateRule<T>() where T : ConsensusRule, new()
        {
            T rule = new T();
            rule.Parent = this.Consensus;
            rule.Logger = this.LoggerFactory.CreateLogger(rule.GetType().FullName);
            rule.Initialize();
            return rule;
        }
    }

    /// <summary>
    /// Factory for creating the test chain.
    /// Much of this logic was taken directly from the embedded TestContext class in MinerTest.cs in the integration tests.
    /// </summary>
    internal static class TestRulesContextFactory
    {
        /// <summary>
        /// Creates test chain with a consensus loop.
        /// </summary>
        public static TestRulesContext CreateAsync(Network network, [CallerMemberName]string pathName = null)
        {
            var testRulesContext = new TestRulesContext() { Network = network };

            string dataDir = Path.Combine("TestData", pathName);
            Directory.CreateDirectory(dataDir);

            testRulesContext.NodeSettings = new NodeSettings(network, args: new[] { $"-datadir={dataDir}" });
            testRulesContext.LoggerFactory = testRulesContext.NodeSettings.LoggerFactory;
            testRulesContext.LoggerFactory.AddConsoleWithFilters();
            testRulesContext.DateTimeProvider = DateTimeProvider.Default;
<<<<<<< HEAD
            network.Consensus.Options = new ConsensusOptions();
=======

            network.Consensus.Options = new ConsensusOptions();
            network.Consensus.Rules = new FullNodeBuilderConsensusExtension.PowConsensusRulesRegistration().GetRules();
>>>>>>> cb179734

            ConsensusSettings consensusSettings = new ConsensusSettings(testRulesContext.NodeSettings);
            testRulesContext.Checkpoints = new Checkpoints();
            testRulesContext.Chain = new ConcurrentChain(network);

            var lookAheadBlockPuller = new Mock<ILookaheadBlockPuller>();

            NodeDeployments deployments = new NodeDeployments(testRulesContext.Network, testRulesContext.Chain);
            testRulesContext.Consensus = new PowConsensusRules(testRulesContext.Network, testRulesContext.LoggerFactory, testRulesContext.DateTimeProvider, testRulesContext.Chain, deployments, consensusSettings, testRulesContext.Checkpoints, null, lookAheadBlockPuller.Object).Register();

            return testRulesContext;
        }

        public static Block MineBlock(Network network, ConcurrentChain chain)
        {
            Block block = network.Consensus.ConsensusFactory.CreateBlock();

            var coinbase = new Transaction();
            coinbase.AddInput(TxIn.CreateCoinbase(chain.Height + 1));
            coinbase.AddOutput(new TxOut(Money.Zero, new Key()));
            block.AddTransaction(coinbase);

            block.Header.Version = (int)ThresholdConditionCache.VersionbitsTopBits;

            block.Header.HashPrevBlock = chain.Tip.HashBlock;
            block.Header.UpdateTime(DateTimeProvider.Default.GetTimeOffset(), network, chain.Tip);
            block.Header.Bits = block.Header.GetWorkRequired(network, chain.Tip);
            block.Header.Nonce = 0;

            var maxTries = int.MaxValue;

            while (maxTries > 0 && !block.CheckProofOfWork())
            {
                ++block.Header.Nonce;
                --maxTries;
            }

            if (maxTries == 0)
                throw new XunitException("Test failed no blocks found");

            return block;
        }
    }
}<|MERGE_RESOLUTION|>--- conflicted
+++ resolved
@@ -68,13 +68,9 @@
             testRulesContext.LoggerFactory = testRulesContext.NodeSettings.LoggerFactory;
             testRulesContext.LoggerFactory.AddConsoleWithFilters();
             testRulesContext.DateTimeProvider = DateTimeProvider.Default;
-<<<<<<< HEAD
-            network.Consensus.Options = new ConsensusOptions();
-=======
 
             network.Consensus.Options = new ConsensusOptions();
             network.Consensus.Rules = new FullNodeBuilderConsensusExtension.PowConsensusRulesRegistration().GetRules();
->>>>>>> cb179734
 
             ConsensusSettings consensusSettings = new ConsensusSettings(testRulesContext.NodeSettings);
             testRulesContext.Checkpoints = new Checkpoints();
