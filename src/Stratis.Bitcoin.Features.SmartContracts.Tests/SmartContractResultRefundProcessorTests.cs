--- conflicted
+++ resolved
@@ -31,11 +31,7 @@
             var carrier = SmartContractCarrier.CallContract(1, contractAddress, "ThrowException", 1, (Gas)5000);
             carrier.Sender = new uint160(2);
 
-<<<<<<< HEAD
-            (Money fee, TxOut refund) = this.refundProcessor.Process(carrier.ContractTxData, new Money(10500), carrier.Sender, (Gas)950, null);
-=======
             (Money fee, TxOut refund) = this.refundProcessor.Process(carrier.ContractTxData, new Money(10500), carrier.Sender, (Gas)950, false);
->>>>>>> 671f906a
 
             Assert.Equal(6450, fee);
             Assert.Equal(carrier.Sender.ToBytes(), refund.ScriptPubKey.GetDestination(this.network).ToBytes());
@@ -50,11 +46,7 @@
             var carrier = SmartContractCarrier.CallContract(1, contractAddress, "ThrowException", 1, (Gas)5000);
             carrier.Sender = new uint160(2);
 
-<<<<<<< HEAD
-            (Money fee, TxOut refund) = this.refundProcessor.Process(carrier.ContractTxData, new Money(10500), carrier.Sender, (Gas)5000, null);
-=======
             (Money fee, TxOut refund) = this.refundProcessor.Process(carrier.ContractTxData, new Money(10500), carrier.Sender, (Gas)5000, false);
->>>>>>> 671f906a
 
             Assert.Equal(10500, fee);
             Assert.Null(refund);
@@ -68,11 +60,7 @@
             var carrier = SmartContractCarrier.CallContract(1, contractAddress, "ThrowException", 1, (Gas)5000);
             carrier.Sender = new uint160(2);
 
-<<<<<<< HEAD
-            (Money fee, TxOut refund) = this.refundProcessor.Process(carrier.ContractTxData, new Money(10500), carrier.Sender, (Gas)5000, new OutOfGasException());
-=======
             (Money fee, TxOut refund) = this.refundProcessor.Process(carrier.ContractTxData, new Money(10500), carrier.Sender, (Gas)5000, true);
->>>>>>> 671f906a
 
             Assert.Equal(10500, fee);
             Assert.Null(refund);
