--- conflicted
+++ resolved
@@ -1,9 +1,5 @@
-<<<<<<< HEAD
-﻿using CSharpFunctionalExtensions;
-=======
 ﻿using System;
 using CSharpFunctionalExtensions;
->>>>>>> 671f906a
 using Microsoft.Extensions.Logging;
 using NBitcoin;
 using Stratis.SmartContracts.Core;
@@ -91,54 +87,32 @@
                 result = state.Apply(message);
             }
 
-<<<<<<< HEAD
-            bool revert = !result.Success;
-
-            Transaction internalTransaction = this.transferProcessor.Process(
-                this.stateRoot,
-                result.ContractAddress,
-=======
             bool revert = !result.IsSuccess;
 
             Transaction internalTransaction = this.transferProcessor.Process(
                 this.stateRoot,
                 result.Success?.ContractAddress,
->>>>>>> 671f906a
                 transactionContext,
                 state.InternalTransfers,
                 revert);
 
-<<<<<<< HEAD
-=======
             bool outOfGas = result.IsFailure && result.Error.Kind == StateTransitionErrorKind.OutOfGas;
 
->>>>>>> 671f906a
             (Money fee, TxOut refundTxOut) = this.refundProcessor.Process(
                 callData,
                 transactionContext.MempoolFee,
                 transactionContext.Sender,
                 result.GasConsumed,
-<<<<<<< HEAD
-                result.VmExecutionResult.ExecutionException);
-=======
                 outOfGas);
->>>>>>> 671f906a
 
             var executionResult = new SmartContractExecutionResult
             {
                 To = !callData.IsCreateContract ? callData.ContractAddress : null,
-<<<<<<< HEAD
-                NewContractAddress = !revert && creation ? result.ContractAddress : null,
-                Exception = result.VmExecutionResult.ExecutionException,
-                GasConsumed = result.GasConsumed,
-                Return = result.VmExecutionResult.Result,
-=======
                 NewContractAddress = !revert && creation ? result.Success?.ContractAddress : null,
                 Exception = result.Error?.VmException,
                 Revert = revert,
                 GasConsumed = result.GasConsumed,
                 Return = result.Success?.ExecutionResult,
->>>>>>> 671f906a
                 InternalTransaction = internalTransaction,
                 Fee = fee,
                 Refund = refundTxOut,
