--- conflicted
+++ resolved
@@ -1789,10 +1789,6 @@
         {
             this.Added = new EventHandler<NetworkPeerEventArgs>((obj, eventArgs) => { });
             this.Removed = new EventHandler<NetworkPeerEventArgs>((obj, eventArgs) => { });
-<<<<<<< HEAD
-            this.networkPeers = new List<INetworkPeer>();
-            this.networkPeers.Add(null);
-=======
             this.networkPeers = new List<NetworkPeer>();            
         }
 
@@ -1801,7 +1797,6 @@
             this.Added = new EventHandler<NetworkPeerEventArgs>((obj, eventArgs) => { });
             this.Removed = new EventHandler<NetworkPeerEventArgs>((obj, eventArgs) => { });
             this.networkPeers = peers;
->>>>>>> 015672fb
         }
 
         public INetworkPeer FindByEndpoint(IPEndPoint endpoint)
