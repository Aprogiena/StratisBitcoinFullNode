--- conflicted
+++ resolved
@@ -34,18 +34,16 @@
         /// <summary>If the block validation failed this will be set with the reason of failure.</summary>
         public ConsensusError Error { get; set; }
 
-<<<<<<< HEAD
         /// <summary>
         /// If the block validation failed with <see cref="ConsensusErrors.BlockTimestampTooFar"/>
         /// then this is set to a time until which the block should be marked as invalid. Otherwise it is <c>null</c>.
         /// </summary>
         public DateTime? RejectUntil { get; set; }
-=======
+
         /// <summary>Whether to skip block validation for this block due to either a checkpoint or assumevalid hash set.</summary>
         public bool SkipValidation { get; set; }
->>>>>>> 5ecebc4b
     }
-    
+
     /// <summary>
     /// A class that is responsible for downloading blocks from peers using the <see cref="ILookaheadBlockPuller"/> 
     /// and validating this blocks using either the <see cref="PowConsensusValidator"/> for POF networks or <see cref="PosConsensusValidator"/> for POS networks. 
