--- conflicted
+++ resolved
@@ -1,5 +1,4 @@
-﻿using System.Collections.Generic;
-using Microsoft.Extensions.DependencyInjection;
+﻿using Microsoft.Extensions.DependencyInjection;
 using Microsoft.Extensions.DependencyInjection.Extensions;
 using Microsoft.Extensions.Logging;
 using NBitcoin;
@@ -30,10 +29,6 @@
 using Stratis.SmartContracts.Core.State;
 using Stratis.SmartContracts.Core.Validation;
 using Stratis.SmartContracts.Executor.Reflection;
-<<<<<<< HEAD
-=======
-using Stratis.SmartContracts.Executor.Reflection.Compilation;
->>>>>>> cb179734
 using Stratis.SmartContracts.Executor.Reflection.Serialization;
 
 namespace Stratis.Bitcoin.Features.SmartContracts
@@ -99,11 +94,7 @@
         }
 
         /// <summary>
-<<<<<<< HEAD
         /// Configures the node with the smart contract proof of work consensus model.
-=======
-        /// Configures the node with the smart contract consensus model.
->>>>>>> cb179734
         /// </summary>
         public static IFullNodeBuilder UseSmartContractConsensus(this IFullNodeBuilder fullNodeBuilder)
         {
@@ -123,11 +114,9 @@
                     services.AddSingleton<ConsensusOptions, ConsensusOptions>();
                     services.AddSingleton<DBreezeCoinView>();
                     services.AddSingleton<ICoinView, CachedCoinView>();
-<<<<<<< HEAD
-                    services.AddSingleton<LookaheadBlockPuller>().AddSingleton<ILookaheadBlockPuller, LookaheadBlockPuller>(provider => provider.GetService<LookaheadBlockPuller>()); ;
-=======
+
                     services.AddSingleton<LookaheadBlockPuller>().AddSingleton<ILookaheadBlockPuller, LookaheadBlockPuller>(provider => provider.GetService<LookaheadBlockPuller>());
->>>>>>> cb179734
+
                     services.AddSingleton<IConsensusLoop, ConsensusLoop>()
                         .AddSingleton<INetworkDifficulty, ConsensusLoop>(provider => provider.GetService<IConsensusLoop>() as ConsensusLoop)
                         .AddSingleton<IGetUnspentTransaction, ConsensusLoop>(provider => provider.GetService<IConsensusLoop>() as ConsensusLoop);
@@ -136,14 +125,9 @@
                     services.AddSingleton<ConsensusStats>();
                     services.AddSingleton<ConsensusSettings>();
 
-<<<<<<< HEAD
                     services.AddSingleton<IConsensusRules, SmartContractPowConsensusRuleEngine>();
-                    services.AddSingleton<IRuleRegistration, SmartContractPowRuleRegistration>();
-=======
-                    services.AddSingleton<IConsensusRules, SmartContractConsensusRules>();
-
-                    fullNodeBuilder.Network.Consensus.Rules = new SmartContractRuleRegistration().GetRules();
->>>>>>> cb179734
+
+                    fullNodeBuilder.Network.Consensus.Rules = new SmartContractPowRuleRegistration().GetRules();
                 });
             });
 
@@ -151,7 +135,6 @@
         }
 
         /// <summary>
-<<<<<<< HEAD
         /// Configures the node with the smart contract proof of stake consensus model.
         /// </summary>
         public static IFullNodeBuilder UseSmartContractPosConsensus(this IFullNodeBuilder fullNodeBuilder)
@@ -182,7 +165,8 @@
                         services.AddSingleton<ConsensusSettings>();
 
                         services.AddSingleton<IConsensusRules, SmartContractPosConsensusRuleEngine>();
-                        services.AddSingleton<IRuleRegistration, SmartContractPosRuleRegistration>();
+
+                        fullNodeBuilder.Network.Consensus.Rules = new SmartContractPosRuleRegistration().GetRules();
                     });
             });
 
@@ -223,12 +207,6 @@
         /// <para>We inject <see cref="IPowMining"/> with a smart contract block provider and definition.</para>
         /// </summary>
         public static IFullNodeBuilder UseSmartContractPosPowMining(this IFullNodeBuilder fullNodeBuilder)
-=======
-        /// Adds mining to the smart contract node.
-        /// <para>We inject <see cref="IPowMining"/> with a smart contract block provider and definition.</para>
-        /// </summary>
-        public static IFullNodeBuilder UseSmartContractMining(this IFullNodeBuilder fullNodeBuilder)
->>>>>>> cb179734
         {
             LoggingConfiguration.RegisterFeatureNamespace<MiningFeature>("mining");
 
@@ -243,18 +221,11 @@
                     {
                         services.AddSingleton<IPowMining, PowMining>();
                         services.AddSingleton<IBlockProvider, SmartContractBlockProvider>();
-<<<<<<< HEAD
                         services.AddSingleton<BlockDefinition, SmartContractBlockDefinition>();
                         services.AddSingleton<BlockDefinition, SmartContractPosPowBlockDefinition>();
                         services.AddSingleton<MiningApiController>();
                         services.AddSingleton<MiningRpcController>();
-=======
-                        services.AddSingleton<SmartContractBlockDefinition>();
-                        services.AddSingleton<StakingController>();
-                        services.AddSingleton<MiningRpcController>();
-                        services.AddSingleton<StakingRpcController>();
                         services.AddSingleton<MiningController>();
->>>>>>> cb179734
                         services.AddSingleton<MinerSettings>();
                     });
             });
@@ -277,16 +248,7 @@
                     .FeatureServices(services =>
                     {
                         // Validator
-<<<<<<< HEAD
-                        ISmartContractValidator validator = new SmartContractValidator();
-=======
-                        ISmartContractValidator validator = new SmartContractValidator(new List<ISmartContractValidator>
-                        {
-                            new SmartContractFormatValidator(ReferencedAssemblyResolver.AllowedAssemblies),
-                            new SmartContractDeterminismValidator()
-                        });
->>>>>>> cb179734
-                        services.AddSingleton(validator);
+                        services.AddSingleton<ISmartContractValidator, SmartContractValidator>();
 
                         // Executor et al.
                         services.AddSingleton<ISmartContractResultRefundProcessor, SmartContractResultRefundProcessor>();
