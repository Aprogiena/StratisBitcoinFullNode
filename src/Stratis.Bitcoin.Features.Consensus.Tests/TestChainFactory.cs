﻿using System.Collections.Generic;
using System.Linq;
using System.Threading.Tasks;
using FluentAssertions;
using Microsoft.Extensions.Logging;
using Moq;
using NBitcoin;
using Stratis.Bitcoin.Base;
using Stratis.Bitcoin.Base.Deployments;
using Stratis.Bitcoin.Configuration;
using Stratis.Bitcoin.Configuration.Settings;
using Stratis.Bitcoin.Connection;
using Stratis.Bitcoin.Consensus;
using Stratis.Bitcoin.Consensus.Rules;
using Stratis.Bitcoin.Consensus.Validators;
using Stratis.Bitcoin.Features.Consensus.CoinViews;
using Stratis.Bitcoin.Features.Consensus.Rules;
using Stratis.Bitcoin.Features.Consensus.Rules.CommonRules;
using Stratis.Bitcoin.Features.MemoryPool;
using Stratis.Bitcoin.Features.MemoryPool.Fee;
using Stratis.Bitcoin.Features.Miner;
using Stratis.Bitcoin.Interfaces;
using Stratis.Bitcoin.Mining;
using Stratis.Bitcoin.P2P;
using Stratis.Bitcoin.P2P.Peer;
using Stratis.Bitcoin.Tests.Common;
using Stratis.Bitcoin.Utilities;
using Xunit;
using Xunit.Sdk;

namespace Stratis.Bitcoin.Features.Consensus.Tests
{
    /// <summary>
    /// Concrete instance of the test chain.
    /// </summary>
    internal class TestChainContext
    {
        public List<Block> Blocks { get; set; }

        public ConsensusManager Consensus { get; set; }

        public ConsensusRuleEngine ConsensusRules { get; set; }

        public PeerBanning PeerBanning { get; set; }

        public IDateTimeProvider DateTimeProvider { get; set; }

        public ILoggerFactory LoggerFactory { get; set; }

        public NodeSettings NodeSettings { get; set; }

        public ConnectionManagerSettings ConnectionSettings { get; set; }

        public ConcurrentChain Chain { get; set; }

        public Network Network { get; set; }

        public IConnectionManager ConnectionManager { get; set; }

        public Mock<IConnectionManager> MockConnectionManager { get; set; }

        public Mock<IReadOnlyNetworkPeerCollection> MockReadOnlyNodesCollection { get; set; }

        public Checkpoints Checkpoints { get; set; }

        public IPeerAddressManager PeerAddressManager { get; set; }

        public IChainState ChainState { get; set; }

        public IFinalizedBlockHeight FinalizedBlockHeight { get; set; }

        public IInitialBlockDownloadState InitialBlockDownloadState { get; set; }

        public HeaderValidator HeaderValidator { get; set; }

        public IntegrityValidator IntegrityValidator { get; set; }

        public PartialValidator PartialValidator { get; set; }
    }

    /// <summary>
    /// Factory for creating the test chain.
    /// Much of this logic was taken directly from the embedded TestContext class in MinerTest.cs in the integration tests.
    /// </summary>
    internal class TestChainFactory
    {
        /// <summary>
        /// Creates test chain with a consensus loop.
        /// </summary>
        public static async Task<TestChainContext> CreateAsync(Network network, string dataDir)
        {
            var testChainContext = new TestChainContext() { Network = network };

            testChainContext.NodeSettings = new NodeSettings(network, args: new string[] { $"-datadir={dataDir}" });
            testChainContext.ConnectionSettings = new ConnectionManagerSettings(testChainContext.NodeSettings);
            testChainContext.LoggerFactory = testChainContext.NodeSettings.LoggerFactory;
            testChainContext.DateTimeProvider = DateTimeProvider.Default;

            network.Consensus.Options = new ConsensusOptions();
            network.Consensus.Rules = new FullNodeBuilderConsensusExtension.PowConsensusRulesRegistration().GetRules();

            var consensusSettings = new ConsensusSettings(testChainContext.NodeSettings);
            testChainContext.Checkpoints = new Checkpoints();

            testChainContext.ChainState = new Moq.Mock<IChainState>().Object;

            testChainContext.Chain = new ConcurrentChain(network);
            var inMemoryCoinView = new InMemoryCoinView(testChainContext.Chain.Tip.HashBlock);
            var cachedCoinView = new CachedCoinView(inMemoryCoinView, DateTimeProvider.Default, testChainContext.LoggerFactory);

            var dataFolder = new DataFolder(TestBase.AssureEmptyDir(dataDir));
            testChainContext.PeerAddressManager = new PeerAddressManager(DateTimeProvider.Default, dataFolder, testChainContext.LoggerFactory, new SelfEndpointTracker());

            testChainContext.MockConnectionManager = new Mock<IConnectionManager>();
            testChainContext.MockReadOnlyNodesCollection = new Mock<IReadOnlyNetworkPeerCollection>();
            testChainContext.MockConnectionManager.Setup(s => s.ConnectedPeers).Returns(testChainContext.MockReadOnlyNodesCollection.Object);
            testChainContext.MockConnectionManager.Setup(s => s.NodeSettings).Returns(testChainContext.NodeSettings);
            testChainContext.MockConnectionManager.Setup(s => s.ConnectionSettings).Returns(testChainContext.ConnectionSettings);

            testChainContext.ConnectionManager = testChainContext.MockConnectionManager.Object;

            testChainContext.PeerBanning = new PeerBanning(testChainContext.ConnectionManager, testChainContext.LoggerFactory, testChainContext.DateTimeProvider, testChainContext.PeerAddressManager);
            var deployments = new NodeDeployments(testChainContext.Network, testChainContext.Chain);
<<<<<<< HEAD
            testChainContext.ConsensusRules = new PowConsensusRuleEngine(testChainContext.Network, testChainContext.LoggerFactory, testChainContext.DateTimeProvider,
                testChainContext.Chain, deployments, consensusSettings, testChainContext.Checkpoints, cachedCoinView, testChainContext.ChainState)
                .Register(new FullNodeBuilderConsensusExtension.PowConsensusRulesRegistration());

            testChainContext.HeaderValidator = new HeaderValidator(testChainContext.ConsensusRules, testChainContext.LoggerFactory);
            testChainContext.IntegrityValidator = new IntegrityValidator(testChainContext.ConsensusRules, testChainContext.LoggerFactory);
            testChainContext.PartialValidator = new PartialValidator(testChainContext.ConsensusRules, testChainContext.LoggerFactory);

            testChainContext.Consensus = new ConsensusManager(network, testChainContext.LoggerFactory, testChainContext.ChainState, testChainContext.HeaderValidator, testChainContext.IntegrityValidator, 
                testChainContext.PartialValidator, testChainContext.Checkpoints, consensusSettings, testChainContext.ConsensusRules, testChainContext.FinalizedBlockHeight, new Signals.Signals(), 
                testChainContext.PeerBanning, testChainContext.NodeSettings, testChainContext.DateTimeProvider, testChainContext.InitialBlockDownloadState, testChainContext.Chain, null);


            await testChainContext.Consensus.InitializeAsync(testChainContext.Chain.Tip);
=======
            testChainContext.ConsensusRules = new PowConsensusRules(testChainContext.Network, testChainContext.LoggerFactory, testChainContext.DateTimeProvider, testChainContext.Chain, deployments, consensusSettings, testChainContext.Checkpoints, cachedCoinView, new Mock<ILookaheadBlockPuller>().Object).Register();
            testChainContext.Consensus = new ConsensusLoop(new AsyncLoopFactory(testChainContext.LoggerFactory), new NodeLifetime(), testChainContext.Chain, cachedCoinView, blockPuller, new NodeDeployments(network, testChainContext.Chain), testChainContext.LoggerFactory, new ChainState(new InvalidBlockHashStore(testChainContext.DateTimeProvider)), testChainContext.ConnectionManager, testChainContext.DateTimeProvider, new Signals.Signals(), consensusSettings, testChainContext.NodeSettings, testChainContext.PeerBanning, testChainContext.ConsensusRules);
            await testChainContext.Consensus.StartAsync();
>>>>>>> 66d7ff61

            return testChainContext;
        }

        public static async Task<List<Block>> MineBlocksWithLastBlockMutatedAsync(TestChainContext testChainContext,
            int count, Script receiver)
        {
            return await MineBlocksAsync(testChainContext, count, receiver, true);
        }

        public static async Task<List<Block>> MineBlocksAsync(TestChainContext testChainContext,
            int count, Script receiver)
        {
            return await MineBlocksAsync(testChainContext, count, receiver, false);
        }

        /// <summary>
        /// Mine new blocks in to the consensus database and the chain.
        /// </summary>
        private static async Task<List<Block>> MineBlocksAsync(TestChainContext testChainContext, int count, Script receiver, bool mutateLastBlock)
        {
            var blockPolicyEstimator = new BlockPolicyEstimator(new MempoolSettings(testChainContext.NodeSettings), testChainContext.LoggerFactory, testChainContext.NodeSettings);
            var mempool = new TxMempool(testChainContext.DateTimeProvider, blockPolicyEstimator, testChainContext.LoggerFactory, testChainContext.NodeSettings);
            var mempoolLock = new MempoolSchedulerLock();

            // Simple block creation, nothing special yet:
            var blocks = new List<Block>();
            for (int i = 0; i < count; i++)
            {
                BlockTemplate newBlock = await MineBlockAsync(testChainContext, receiver, mempool, mempoolLock, mutateLastBlock && i == count - 1);

                blocks.Add(newBlock.Block);
            }

            return blocks;
        }

        private static async Task<BlockTemplate> MineBlockAsync(TestChainContext testChainContext, Script scriptPubKey, TxMempool mempool,
            MempoolSchedulerLock mempoolLock, bool getMutatedBlock = false)
        {
            BlockTemplate newBlock = CreateBlockTemplate(testChainContext, scriptPubKey, mempool, mempoolLock);

            if (getMutatedBlock) BuildMutatedBlock(newBlock);

            newBlock.Block.UpdateMerkleRoot();

            TryFindNonceForProofOfWork(testChainContext, newBlock);

            if (!getMutatedBlock) await ValidateBlock(testChainContext, newBlock);
            else CheckBlockIsMutated(newBlock);

            return newBlock;
        }

        private static BlockTemplate CreateBlockTemplate(TestChainContext testChainContext, Script scriptPubKey,
            TxMempool mempool, MempoolSchedulerLock mempoolLock)
        {
            PowBlockDefinition blockAssembler = new PowBlockDefinition(testChainContext.Consensus,
                testChainContext.DateTimeProvider, testChainContext.LoggerFactory as LoggerFactory, mempool, mempoolLock,
                new MinerSettings(testChainContext.NodeSettings), testChainContext.Network, testChainContext.ConsensusRules);

            BlockTemplate newBlock = blockAssembler.Build(testChainContext.Chain.Tip, scriptPubKey);

            int nHeight = testChainContext.Chain.Tip.Height + 1; // Height first in coinbase required for block.version=2
            Transaction txCoinbase = newBlock.Block.Transactions[0];
            txCoinbase.Inputs[0] = TxIn.CreateCoinbase(nHeight);
            return newBlock;
        }

        private static void BuildMutatedBlock(BlockTemplate newBlock)
        {
            Transaction coinbaseTransaction = newBlock.Block.Transactions[0];
            Transaction outTransaction = Transactions.BuildNewTransactionFromExistingTransaction(coinbaseTransaction, 0);
            newBlock.Block.Transactions.Add(outTransaction);
            Transaction duplicateTransaction = Transactions.BuildNewTransactionFromExistingTransaction(coinbaseTransaction, 1);
            newBlock.Block.Transactions.Add(duplicateTransaction);
            newBlock.Block.Transactions.Add(duplicateTransaction);
        }

        private static void TryFindNonceForProofOfWork(TestChainContext testChainContext, BlockTemplate newBlock)
        {
            int maxTries = int.MaxValue;
            while (maxTries > 0 && !newBlock.Block.CheckProofOfWork())
            {
                ++newBlock.Block.Header.Nonce;
                --maxTries;
            }

            if (maxTries == 0)
                throw new XunitException("Test failed no blocks found");
        }

        private static void CheckBlockIsMutated(BlockTemplate newBlock)
        {
            List<uint256> transactionHashes = newBlock.Block.Transactions.Select(t => t.GetHash()).ToList();
            BlockMerkleRootRule.ComputeMerkleRoot(transactionHashes, out bool isMutated);
            isMutated.Should().Be(true);
        }

        private static async Task ValidateBlock(TestChainContext testChainContext, BlockTemplate newBlock)
        {
            var res = await testChainContext.Consensus.BlockMined(newBlock.Block);
            Assert.NotNull(res);
        }

    }
}<|MERGE_RESOLUTION|>--- conflicted
+++ resolved
@@ -11,7 +11,6 @@
 using Stratis.Bitcoin.Configuration.Settings;
 using Stratis.Bitcoin.Connection;
 using Stratis.Bitcoin.Consensus;
-using Stratis.Bitcoin.Consensus.Rules;
 using Stratis.Bitcoin.Consensus.Validators;
 using Stratis.Bitcoin.Features.Consensus.CoinViews;
 using Stratis.Bitcoin.Features.Consensus.Rules;
@@ -101,10 +100,10 @@
 
             var consensusSettings = new ConsensusSettings(testChainContext.NodeSettings);
             testChainContext.Checkpoints = new Checkpoints();
-
-            testChainContext.ChainState = new Moq.Mock<IChainState>().Object;
-
+            testChainContext.ChainState = new Mock<IChainState>().Object;
             testChainContext.Chain = new ConcurrentChain(network);
+            testChainContext.InitialBlockDownloadState = new InitialBlockDownloadState(testChainContext.ChainState, testChainContext.Network, consensusSettings, new Checkpoints());
+
             var inMemoryCoinView = new InMemoryCoinView(testChainContext.Chain.Tip.HashBlock);
             var cachedCoinView = new CachedCoinView(inMemoryCoinView, DateTimeProvider.Default, testChainContext.LoggerFactory);
 
@@ -121,26 +120,19 @@
 
             testChainContext.PeerBanning = new PeerBanning(testChainContext.ConnectionManager, testChainContext.LoggerFactory, testChainContext.DateTimeProvider, testChainContext.PeerAddressManager);
             var deployments = new NodeDeployments(testChainContext.Network, testChainContext.Chain);
-<<<<<<< HEAD
             testChainContext.ConsensusRules = new PowConsensusRuleEngine(testChainContext.Network, testChainContext.LoggerFactory, testChainContext.DateTimeProvider,
                 testChainContext.Chain, deployments, consensusSettings, testChainContext.Checkpoints, cachedCoinView, testChainContext.ChainState)
-                .Register(new FullNodeBuilderConsensusExtension.PowConsensusRulesRegistration());
+                .Register();
 
             testChainContext.HeaderValidator = new HeaderValidator(testChainContext.ConsensusRules, testChainContext.LoggerFactory);
             testChainContext.IntegrityValidator = new IntegrityValidator(testChainContext.ConsensusRules, testChainContext.LoggerFactory);
             testChainContext.PartialValidator = new PartialValidator(testChainContext.ConsensusRules, testChainContext.LoggerFactory);
 
-            testChainContext.Consensus = new ConsensusManager(network, testChainContext.LoggerFactory, testChainContext.ChainState, testChainContext.HeaderValidator, testChainContext.IntegrityValidator, 
-                testChainContext.PartialValidator, testChainContext.Checkpoints, consensusSettings, testChainContext.ConsensusRules, testChainContext.FinalizedBlockHeight, new Signals.Signals(), 
+            testChainContext.Consensus = new ConsensusManager(network, testChainContext.LoggerFactory, testChainContext.ChainState, testChainContext.HeaderValidator, testChainContext.IntegrityValidator,
+                testChainContext.PartialValidator, testChainContext.Checkpoints, consensusSettings, testChainContext.ConsensusRules, testChainContext.FinalizedBlockHeight, new Signals.Signals(),
                 testChainContext.PeerBanning, testChainContext.NodeSettings, testChainContext.DateTimeProvider, testChainContext.InitialBlockDownloadState, testChainContext.Chain, null);
 
-
             await testChainContext.Consensus.InitializeAsync(testChainContext.Chain.Tip);
-=======
-            testChainContext.ConsensusRules = new PowConsensusRules(testChainContext.Network, testChainContext.LoggerFactory, testChainContext.DateTimeProvider, testChainContext.Chain, deployments, consensusSettings, testChainContext.Checkpoints, cachedCoinView, new Mock<ILookaheadBlockPuller>().Object).Register();
-            testChainContext.Consensus = new ConsensusLoop(new AsyncLoopFactory(testChainContext.LoggerFactory), new NodeLifetime(), testChainContext.Chain, cachedCoinView, blockPuller, new NodeDeployments(network, testChainContext.Chain), testChainContext.LoggerFactory, new ChainState(new InvalidBlockHashStore(testChainContext.DateTimeProvider)), testChainContext.ConnectionManager, testChainContext.DateTimeProvider, new Signals.Signals(), consensusSettings, testChainContext.NodeSettings, testChainContext.PeerBanning, testChainContext.ConsensusRules);
-            await testChainContext.Consensus.StartAsync();
->>>>>>> 66d7ff61
 
             return testChainContext;
         }
