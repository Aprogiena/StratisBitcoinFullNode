--- conflicted
+++ resolved
@@ -56,17 +56,9 @@
 
 					Stopwatch stopwatch = new Stopwatch();
 					stopwatch.Start();
-<<<<<<< HEAD
-
 					blockRepo.PutAsync(lst.Last().GetHash(), lst).GetAwaiter().GetResult();
 					var first = stopwatch.ElapsedMilliseconds;
 					blockRepo.PutAsync(lst.Last().GetHash(), lst).GetAwaiter().GetResult();
-
-=======
-					blockRepo.PutAsync(lst.Last().GetHash(), lst).GetAwaiter().GetResult();
-					var first = stopwatch.ElapsedMilliseconds;
-					blockRepo.PutAsync(lst.Last().GetHash(), lst).GetAwaiter().GetResult();
->>>>>>> d1f0e012
 					var second = stopwatch.ElapsedMilliseconds;
 
 				}
@@ -98,15 +90,8 @@
 						lst.Add(block);
 					}
 
-<<<<<<< HEAD
-
 					blockRepo.PutAsync(lst.Last().GetHash(), lst).GetAwaiter().GetResult();
 
-
-=======
-					blockRepo.PutAsync(lst.Last().GetHash(), lst).GetAwaiter().GetResult();
-
->>>>>>> d1f0e012
 					// check each block
 					foreach (var block in lst)
 					{
@@ -121,13 +106,7 @@
 					}
 
 					// delete
-<<<<<<< HEAD
-
 					blockRepo.DeleteAsync(lst.ElementAt(2).GetHash(), new[] {lst.ElementAt(2).GetHash()}.ToList());
-
-=======
-					blockRepo.DeleteAsync(lst.ElementAt(2).GetHash(), new[] {lst.ElementAt(2).GetHash()}.ToList());
->>>>>>> d1f0e012
 					var deleted = blockRepo.GetAsync(lst.ElementAt(2).GetHash()).GetAwaiter().GetResult();
 					Assert.Null(deleted);
 				}
@@ -242,10 +221,6 @@
 			}
 		}
 
-<<<<<<< HEAD
-
-=======
->>>>>>> d1f0e012
 		[Fact]
 		public void BlockStoreIndexTx()
 		{
@@ -275,9 +250,5 @@
 				Assert.Equal(bestBlock1.Transactions.First().GetHash(), trx.GetHash());
 			}
 		}
-<<<<<<< HEAD
-
-=======
->>>>>>> d1f0e012
 	}
 }