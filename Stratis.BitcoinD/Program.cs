--- conflicted
+++ resolved
@@ -19,40 +19,6 @@
 		{
 			Logs.Configure(new LoggerFactory().AddConsole(LogLevel.Trace, false));
 			NodeArgs nodeArgs = NodeArgs.GetArgs(args);
-<<<<<<< HEAD
-			FullNode node = new FullNode(nodeArgs);
-			// new mining code
-			node.Network.Consensus.PowNoRetargeting = false;
-			node.Network.Consensus.PowAllowMinDifficultyBlocks = false;
-			node.Network.Consensus.PowTargetTimespan = TimeSpan.FromMinutes(10);
-			node.Network.Consensus.PowTargetSpacing = TimeSpan.FromMinutes(1);
-
-			CancellationTokenSource cts = new CancellationTokenSource();
-
-			if (args.Any(a => a.Contains("mine")))
-			{
-				new Thread(() =>
-				{
-					Thread.Sleep(10000); // let the node start
-					while (!node.IsDisposed)
-					{
-						Thread.Sleep(100); // wait 1 sec
-						// generate 1 block
-						var res = node.Miner.GenerateBlocks(new Stratis.Bitcoin.Miner.ReserveScript()
-						{
-							reserveSfullNodecript = new NBitcoin.Key().ScriptPubKey
-						}, 1, int.MaxValue, false);
-						if (res.Any())
-							Console.WriteLine("mined tip at: " + node?.Chain.Tip.Height + " h:" + node?.Chain.Tip.HashBlock + " d:" +
-							                  node?.Chain.Tip.Header.Bits.ToUInt256());
-					}
-				})
-
-				{
-					IsBackground = true //so the process terminate
-				}.Start();
-			}
-=======
 
 			var node = (FullNode) new FullNodeBuilder()
 				.UseNodeArgs(nodeArgs)
@@ -60,7 +26,6 @@
 				.Build();
 
 			// == shout down thread ==
->>>>>>> 0923d9bb
 			new Thread(() =>
 			{
 				Console.WriteLine("Press one key to stop");
@@ -70,26 +35,6 @@
 			{
 				IsBackground = true //so the process terminate
 			}.Start();
-<<<<<<< HEAD
-			node.Start();
-
-#if DEBUG
-			var webWallet = new Dashboard.DashboardService(config =>
-			{
-				//in debug mode, it gets files from physical path, so i set a relative path to my web content.
-				//in production mode, it gets contents from embedded resource and this parameter isn't used
-				var appFolder = System.IO.Path.GetDirectoryName(System.Reflection.Assembly.GetEntryAssembly().Location);
-				config.ContentRoot = System.IO.Path.Combine(appFolder, "..", "..", "..", "..", "Stratis.Dashboard");
-				Console.WriteLine($"ContentRoot set to {config.ContentRoot}");
-			});
-#else
-         var webWallet = new Dashboard.DashboardService();
-#endif
-
-			webWallet.AttachNode(node);
-			webWallet.Start();
-
-=======
 
 			// == mining thread ==
 			if (args.Any(a => a.Contains("mine")))
@@ -112,7 +57,6 @@
 			}
 
 			node.Start();
->>>>>>> 0923d9bb
 			node.WaitDisposed();
 			node.Dispose();
 		}
