﻿using Stratis.Bitcoin.Configuration;
using System;
using System.Collections.Generic;
using System.ComponentModel.DataAnnotations;
using System.Globalization;
using System.Linq;
using System.Threading;
using System.Threading.Tasks;
using Microsoft.AspNetCore.Hosting;
using System.IO;
using Stratis.Bitcoin.RPC;
using NBitcoin;
using Microsoft.Extensions.Logging;
using Stratis.Bitcoin.Logging;
using Stratis.Bitcoin.Consensus;
using NBitcoin.Protocol;
using Microsoft.AspNetCore.Hosting.Internal;
using NBitcoin.Protocol.Behaviors;
using Stratis.Bitcoin.BlockPulling;
using System.Text;
using System.Runtime.ExceptionServices;
using Microsoft.Extensions.DependencyInjection;
using Stratis.Bitcoin.BlockStore;
using Stratis.Bitcoin.MemoryPool;
using Stratis.Bitcoin.Utilities;
using Stratis.Bitcoin.Connection;
using Stratis.Bitcoin.Miner;

<<<<<<< HEAD
namespace Stratis.Bitcoin {

   public partial class FullNode : IDisposable {
      NodeArgs _Args;
      public NodeArgs Args {
         get {
            return _Args;
         }
      }

      public FullNode(NodeArgs args) {
         if (args == null)
            throw new ArgumentNullException("args");
         _Args = args;
         Network = _Args.GetNetwork();
      }

      public Network Network {
         get;
         internal set;
      }

      public CoinView CoinView {
         get; set;
      }

      public DataFolder DataFolder {
         get; set;
      }

      public DateTimeProvider DateTimeProvider {
         get; set;
      }

      public bool IsInitialBlockDownload() {
         //if (fImporting || fReindex)
         //	return true;
         if (this.ConsensusLoop.Tip == null)
            return true;
         if (this.ConsensusLoop.Tip.ChainWork < this.Network.Consensus.MinimumChainWork)
            return true;
         if (this.ConsensusLoop.Tip.Header.BlockTime.ToUnixTimeSeconds() < (this.DateTimeProvider.GetTime() - this.Args.MaxTipAge))
            return true;
         return false;
      }


      List<IDisposable> _Resources = new List<IDisposable>();
      public void Start() {
         if (IsDisposed)
            throw new ObjectDisposedException("FullNode");
         _IsStarted.Reset();
         DataFolder = new DataFolder(_Args.DataDir);
         var coinviewDB = new DBreezeCoinView(Network, DataFolder.CoinViewPath);
         _Resources.Add(coinviewDB);
         CoinView = new CachedCoinView(coinviewDB) { MaxItems = _Args.Cache.MaxItems };


         _Cancellation = new CancellationTokenSource();
         this.GlobalCancellation = new CancellationProvider() { Cancellation = _Cancellation };

         //StartFlushAddrManThread();
         //StartFlushChainThread();

         if (_Args.RPC != null) {
            RPCHost = new WebHostBuilder()
            .UseKestrel()
            .ForFullNode(this)
            .UseUrls(_Args.RPC.GetUrls())
            .UseIISIntegration()
            .UseStartup<RPC.Startup>()
            .Build();
            RPCHost.Start();
            _Resources.Add(RPCHost);
            Logs.RPC.LogInformation("RPC Server listening on: " + Environment.NewLine + String.Join(Environment.NewLine, _Args.RPC.GetUrls()));
         }

         this.Signals = new Signals();
         this.DateTimeProvider = DateTimeProvider.Default;

         this._ChainBehaviorState = new BlockStore.ChainBehavior.ChainState(this);

         if (AddressManager.Count == 0)
            Logs.FullNode.LogInformation("AddressManager is empty, discovering peers...");

         // == Connection == 
         var connectionParameters = new NodeConnectionParameters();
         connectionParameters.IsRelay = _Args.Mempool.RelayTxes;
         connectionParameters.Services = (Args.Store.Prune ? NodeServices.Nothing : NodeServices.Network) | NodeServices.NODE_WITNESS;
         connectionParameters.TemplateBehaviors.Add(new BlockStore.ChainBehavior(Chain, this.ChainBehaviorState));
         connectionParameters.TemplateBehaviors.Add(new AddressManagerBehavior(AddressManager));
         ConnectionManager = new ConnectionManager(Network, connectionParameters, _Args.ConnectionManager);
         var blockPuller = new NodesBlockPuller(Chain, ConnectionManager.ConnectedNodes);
         connectionParameters.TemplateBehaviors.Add(new NodesBlockPuller.NodesBlockPullerBehavior(blockPuller));

         // === BlockSgtore ===
         var blockRepository = new BlockRepository(this.Network, DataFolder.BlockPath);
         var blockStoreCache = new BlockStoreCache(blockRepository);
         _Resources.Add(blockStoreCache);
         _Resources.Add(blockRepository);
         var lightBlockPuller = new BlockingPuller(this.Chain, this.ConnectionManager.ConnectedNodes);
         var blockStoreLoop = new BlockStoreLoop(this.Chain, this.ConnectionManager,
            blockRepository, this.DateTimeProvider, _Args, this._ChainBehaviorState, this._Cancellation, lightBlockPuller);
         this.BlockStoreManager = new BlockStoreManager(this.Chain, this.ConnectionManager,
            blockRepository, this.DateTimeProvider, _Args, this._ChainBehaviorState, blockStoreLoop);
         connectionParameters.TemplateBehaviors.Add(new BlockStoreBehavior(this.Chain, this.BlockStoreManager.BlockRepository, blockStoreCache));
         connectionParameters.TemplateBehaviors.Add(new BlockingPuller.BlockingPullerBehavior(lightBlockPuller));
         this.Signals.Blocks.Subscribe(new BlockStoreSignaled(blockStoreLoop, this.Chain, this._Args, this.ChainBehaviorState, this.ConnectionManager, this._Cancellation));

         // === Consensus ===
         var consensusValidator = new ConsensusValidator(Network.Consensus);
         ConsensusLoop = new ConsensusLoop(consensusValidator, Chain, CoinView, blockPuller);
         this._ChainBehaviorState.HighestValidatedPoW = ConsensusLoop.Tip;

         // === Miner ===
         this.Miner = new Mining(this, this.DateTimeProvider);

         var flags = ConsensusLoop.GetFlags();
         if (flags.ScriptFlags.HasFlag(ScriptVerify.Witness))
            ConnectionManager.AddDiscoveredNodesRequirement(NodeServices.NODE_WITNESS);

         StartBuilderStuff();

         _ChainBehaviorState.HighestValidatedPoW = ConsensusLoop.Tip;
         ConnectionManager.Start();

         new Thread(RunLoop) {
            Name = "Consensus Loop"
         }.Start();
         _IsStarted.Set();

         this.StartPeriodicLog();
      }

      private BlockStore.ChainBehavior.ChainState _ChainBehaviorState;
      public BlockStore.ChainBehavior.ChainState ChainBehaviorState {
         get { return _ChainBehaviorState; }
      }

      public class ConsensusStats {
         private readonly FullNode fullNode;
         private CoinViewStack stack;
         private CachedCoinView cache;
         private DBreezeCoinView dbreeze;
         private CoinView bottom;

         private LookaheadBlockPuller lookaheadPuller;
         private ConsensusPerformanceSnapshot lastSnapshot;
         private BackendPerformanceSnapshot lastSnapshot2;
         private CachePerformanceSnapshot lastSnapshot3;

         public ConsensusStats(FullNode fullNode, CoinViewStack stack) {
            this.fullNode = fullNode;

            stack = new CoinViewStack(fullNode.CoinView);
            cache = stack.Find<CachedCoinView>();
            dbreeze = stack.Find<DBreezeCoinView>();
            bottom = stack.Bottom;

            lookaheadPuller = fullNode.ConsensusLoop.Puller as LookaheadBlockPuller;

            lastSnapshot = fullNode.ConsensusLoop.Validator.PerformanceCounter.Snapshot();
            lastSnapshot2 = dbreeze?.PerformanceCounter.Snapshot();
            lastSnapshot3 = cache?.PerformanceCounter.Snapshot();
         }

         public bool CanLog {
            get {
               return this.fullNode._ChainBehaviorState.IsInitialBlockDownload &&
                  (DateTimeOffset.UtcNow - lastSnapshot.Taken) > TimeSpan.FromSeconds(5.0);
            }
         }

         public void Log() {
            StringBuilder benchLogs = new StringBuilder();

            if (lookaheadPuller != null) {
               benchLogs.AppendLine("======Block Puller======");
               benchLogs.AppendLine("Lookahead:".PadRight(Logs.ColumnLength) + lookaheadPuller.ActualLookahead + " blocks");
               benchLogs.AppendLine("Downloaded:".PadRight(Logs.ColumnLength) + lookaheadPuller.MedianDownloadCount + " blocks");
               benchLogs.AppendLine("==========================");
            }
            benchLogs.AppendLine("Persistent Tip:".PadRight(Logs.ColumnLength) + this.fullNode.Chain.GetBlock(bottom.GetBlockHashAsync().Result).Height);
            if (cache != null) {
               benchLogs.AppendLine("Cache Tip".PadRight(Logs.ColumnLength) + this.fullNode.Chain.GetBlock(cache.GetBlockHashAsync().Result).Height);
               benchLogs.AppendLine("Cache entries".PadRight(Logs.ColumnLength) + cache.CacheEntryCount);
            }

            var snapshot = this.fullNode.ConsensusLoop.Validator.PerformanceCounter.Snapshot();
            benchLogs.AppendLine((snapshot - lastSnapshot).ToString());
            lastSnapshot = snapshot;

            if (dbreeze != null) {
               var snapshot2 = dbreeze.PerformanceCounter.Snapshot();
               benchLogs.AppendLine((snapshot2 - lastSnapshot2).ToString());
               lastSnapshot2 = snapshot2;
            }
            if (cache != null) {
               var snapshot3 = cache.PerformanceCounter.Snapshot();
               benchLogs.AppendLine((snapshot3 - lastSnapshot3).ToString());
               lastSnapshot3 = snapshot3;
            }
            benchLogs.AppendLine(this.fullNode.ConnectionManager.GetStats());
            Logs.Bench.LogInformation(benchLogs.ToString());
         }
      }

      void RunLoop() {
         try {
            var stack = new CoinViewStack(CoinView);
            var cache = stack.Find<CachedCoinView>();
            var stats = new ConsensusStats(this, stack);

            ChainedBlock lastTip = ConsensusLoop.Tip;
            foreach (var block in ConsensusLoop.Execute(_Cancellation.Token)) {
               bool reorg = false;
               if (ConsensusLoop.Tip.FindFork(lastTip) != lastTip) {
                  reorg = true;
                  Logs.FullNode.LogInformation("Reorg detected, rewinding from " + lastTip.Height + " (" + lastTip.HashBlock + ") to " + ConsensusLoop.Tip.Height + " (" + ConsensusLoop.Tip.HashBlock + ")");
               }
               lastTip = ConsensusLoop.Tip;
               _Cancellation.Token.ThrowIfCancellationRequested();
               if (block.Error != null) {
                  Logs.FullNode.LogError("Block rejected: " + block.Error.Message);

                  //Pull again
                  ConsensusLoop.Puller.SetLocation(ConsensusLoop.Tip);

                  if (block.Error == ConsensusErrors.BadWitnessNonceSize) {
                     Logs.FullNode.LogInformation("You probably need witness information, activating witness requirement for peers.");
                     ConnectionManager.AddDiscoveredNodesRequirement(NodeServices.NODE_WITNESS);
                     ConsensusLoop.Puller.RequestOptions(TransactionOptions.Witness);
                     continue;
                  }

                  //Set the PoW chain back to ConsensusLoop.Tip
                  Chain.SetTip(ConsensusLoop.Tip);
                  //Since ChainBehavior check PoW, MarkBlockInvalid can't be spammed
                  Logs.FullNode.LogError("Marking block as invalid");
                  _ChainBehaviorState.MarkBlockInvalid(block.ChainedBlock.HashBlock);
               }

               if (block.Error == null) {
                  _ChainBehaviorState.HighestValidatedPoW = ConsensusLoop.Tip;
                  if (Chain.Tip.HashBlock == block.ChainedBlock.HashBlock) {
                     var unused = cache.FlushAsync();
                  }

                  this.Signals.Blocks.Broadcast(block.Block);
               }

               // TODO: replace this with a signalling object
               if (stats.CanLog)
                  stats.Log();
            }
         }
         catch (Exception ex) //TODO: Barbaric clean exit
         {
            if (ex is OperationCanceledException) {
               if (_Cancellation.IsCancellationRequested)
                  return;
            }
            if (!IsDisposed) {
               Logs.FullNode.LogCritical(new EventId(0), ex, "Consensus loop unhandled exception (Tip:" + ConsensusLoop.Tip?.Height + ")");
               _UncatchedException = ex;
               Dispose();
            }
         }
      }

      public Mining Miner {
         get; set;
      }

      public Signals Signals {
         get; set;
      }

      public ConsensusLoop ConsensusLoop {
         get; set;
      }

      public IWebHost RPCHost {
         get; set;
      }

      //private void StartFlushChainThread() {
      //   if (!Directory.Exists(DataFolder.ChainPath)) {
      //      Logs.FullNode.LogInformation("Creating " + DataFolder.ChainPath);
      //      Directory.CreateDirectory(DataFolder.ChainPath);
      //   }
      //   ChainRepository = new ChainRepository(DataFolder.ChainPath);
      //   _Resources.Add(ChainRepository);
      //   Logs.FullNode.LogInformation("Loading chain");
      //   Chain = ChainRepository.GetChain().GetAwaiter().GetResult();
      //   Chain = Chain ?? new ConcurrentChain(Network);
      //   Guard.Assert(Chain.Genesis.HashBlock == Network.GenesisHash); // can't swap networks
      //   Logs.FullNode.LogInformation("Chain loaded at height " + Chain.Height);
      //   FlushChainTask = new PeriodicTask("FlushChain", (cancellation) => {
      //      ChainRepository.Save(Chain);
      //   }).Start(_Cancellation.Token, TimeSpan.FromMinutes(5.0), true);
      //}

      public ConnectionManager ConnectionManager {
         get; set;
      }

      public MempoolManager MempoolManager {
         get; set;
      }

      public AddressManager AddressManager {
         get; set;
      }

      public ChainRepository ChainRepository {
         get; set;
      }

      public BlockStoreManager BlockStoreManager {
         get; set;
      }

      /// <summary>
      /// The longest PoW chain
      /// </summary>
      public ConcurrentChain Chain {
         get; set;
      }

      //public PeriodicTask FlushAddrmanTask {
      //   get; set;
      //}

      //public PeriodicTask FlushChainTask {
      //   get; set;
      //}

      public CancellationProvider GlobalCancellation {
         get; set;
      }
      public class CancellationProvider {
         public CancellationTokenSource Cancellation { get; set; }
      }

      ManualResetEvent _IsDisposed = new ManualResetEvent(false);
      ManualResetEvent _IsStarted = new ManualResetEvent(false);
      CancellationTokenSource _Cancellation = new CancellationTokenSource();
      public bool IsDisposed {
         get {
            return _IsDisposedValue;
         }
      }

      //private void StartFlushAddrManThread() {
      //   if (!File.Exists(DataFolder.AddrManFile)) {
      //      Logs.FullNode.LogInformation("Creating " + DataFolder.AddrManFile);
      //      AddressManager = new AddressManager();
      //      AddressManager.SavePeerFile(DataFolder.AddrManFile, Network);
      //   }
      //   else {
      //      Logs.FullNode.LogInformation("Loading addrman");
      //      AddressManager = AddressManager.LoadPeerFile(DataFolder.AddrManFile);
      //      Logs.FullNode.LogInformation("Loaded");
      //   }
      //   FlushAddrmanTask = new PeriodicTask("FlushAddrMan", (cancellation) => {
      //      AddressManager.SavePeerFile(DataFolder.AddrManFile, Network);
      //   }).Start(_Cancellation.Token, TimeSpan.FromMinutes(5.0), true);
      //}

      private void StartPeriodicLog() {
         AsyncLoop.Run("PeriodicLog", (cancellation) => {
            // TODO: move stats to each of its components 

            StringBuilder benchLogs = new StringBuilder();

            benchLogs.AppendLine("======Consensus====== " + DateTime.UtcNow.ToString(CultureInfo.InvariantCulture));
            benchLogs.AppendLine("Headers.Height: ".PadRight(Logs.ColumnLength + 3) + this.Chain.Tip.Height.ToString().PadRight(8) + " Headers.Hash: ".PadRight(Logs.ColumnLength + 3) + this.Chain.Tip.HashBlock);
            benchLogs.AppendLine("Consensus.Height: ".PadRight(Logs.ColumnLength + 3) + this._ChainBehaviorState.HighestValidatedPoW.Height.ToString().PadRight(8) + " Consensus.Hash: ".PadRight(Logs.ColumnLength + 3) + this._ChainBehaviorState.HighestValidatedPoW.HashBlock);
            benchLogs.AppendLine("Store.Height: ".PadRight(Logs.ColumnLength + 3) + this._ChainBehaviorState.HighestPersistedBlock.Height.ToString().PadRight(8) + " Store.Hash: ".PadRight(Logs.ColumnLength + 3) + this._ChainBehaviorState.HighestPersistedBlock.HashBlock);
            benchLogs.AppendLine();

            benchLogs.AppendLine("======Mempool======");
            benchLogs.AppendLine(this.MempoolManager.PerformanceCounter.ToString());

            benchLogs.AppendLine("======Connection======");
            benchLogs.AppendLine(this.ConnectionManager.GetNodeStats());
            Logs.Bench.LogInformation(benchLogs.ToString());
            return Task.CompletedTask;
         },
         _Cancellation.Token,
         repeateEvery: TimeSpans.FiveSeconds,
         startAfter: TimeSpans.FiveSeconds);
      }

      public void WaitDisposed() {
         _IsDisposed.WaitOne();
         Dispose();
      }

      bool _IsDisposedValue;


      private bool _HasExited;
      private Exception _UncatchedException;

      public bool HasExited {
         get {
            return _HasExited;
         }
      }

      public void Dispose() {
         if (IsDisposed)
            return;
         _IsDisposedValue = true;
         Logs.FullNode.LogInformation("Closing node pending...");
         _IsStarted.WaitOne();
         if (_Cancellation != null) {
            _Cancellation.Cancel();
            //FlushAddrmanTask.RunOnce();
            //Logs.FullNode.LogInformation("FlushAddrMan stopped");
            //FlushChainTask.RunOnce();
            //Logs.FullNode.LogInformation("FlushChain stopped");

            var cache = CoinView as CachedCoinView;
            if (cache != null) {
               Logs.FullNode.LogInformation("Flushing Cache CoinView...");
               cache.FlushAsync().GetAwaiter().GetResult();
            }

            Logs.FullNode.LogInformation("Flushing BlockStore...");
            this.BlockStoreManager.BlockStoreLoop.Flush().GetAwaiter().GetResult();

            ConnectionManager.Dispose();
            foreach (var dispo in _Resources)
               dispo.Dispose();

            DisposeBuilderStuff();
         }
         _IsDisposed.Set();
         _HasExited = true;
      }

      public void ThrowIfUncatchedException() {
         if (_UncatchedException != null) {
            var ex = _UncatchedException;
            var aex = _UncatchedException as AggregateException;
            if (aex != null)
               ex = aex.InnerException;
            ExceptionDispatchInfo.Capture(ex).Throw();
         }
      }
   }
=======
namespace Stratis.Bitcoin
{

	public class FullNode : IDisposable
	{
		NodeArgs _Args;
		public NodeArgs Args
		{
			get
			{
				return _Args;
			}
		}

		public FullNode(NodeArgs args)
		{
			if(args == null)
				throw new ArgumentNullException("args");
			_Args = args;
			Network = _Args.GetNetwork();
		}

		public Network Network
		{
			get;
			internal set;
		}

		public CoinView CoinView
		{
			get; set;
		}

		public DataFolder DataFolder
		{
			get; set;
		}

		public DateTimeProvider DateTimeProvider
		{
			get; set;
		}

		public bool IsInitialBlockDownload()
		{
			//if (fImporting || fReindex)
			//	return true;
			if (this.ConsensusLoop.Tip == null)
				return true;
			if (this.ConsensusLoop.Tip.ChainWork < this.Network.Consensus.MinimumChainWork)
				return true;
			if (this.ConsensusLoop.Tip.Header.BlockTime.ToUnixTimeSeconds() < (this.DateTimeProvider.GetTime() - this.Args.MaxTipAge))
				return true;
			return false;
		}

		private readonly List<Module> modules = new List<Module>();
		public void RegisterModule(Module module)
		{
			this.modules.Add(module);
		}

		List<IDisposable> _Resources = new List<IDisposable>();
		public void Start()
		{
			if(IsDisposed)
				throw new ObjectDisposedException("FullNode");
			_IsStarted.Reset();
			DataFolder = new DataFolder(_Args.DataDir);
			var coinviewDB = new DBreezeCoinView(Network, DataFolder.CoinViewPath);
			_Resources.Add(coinviewDB);
			CoinView = new CachedCoinView(coinviewDB) { MaxItems = _Args.Cache.MaxItems };


			_Cancellation = new CancellationTokenSource();
			this.GlobalCancellation = new CancellationProvider() {Cancellation = _Cancellation};

			StartFlushAddrManThread();
			StartFlushChainThread();

			if(_Args.RPC != null)
			{
				RPCHost = new WebHostBuilder()
				.UseKestrel()
				.ForFullNode(this)
				.UseUrls(_Args.RPC.GetUrls())
				.UseIISIntegration()
				.UseStartup<RPC.Startup>()
				.Build();
				RPCHost.Start();
				_Resources.Add(RPCHost);
				Logs.RPC.LogInformation("RPC Server listening on: " + Environment.NewLine + String.Join(Environment.NewLine, _Args.RPC.GetUrls()));
			}

			this.Signals = new Signals();
			this.DateTimeProvider = DateTimeProvider.Default;

			this._ChainBehaviorState = new BlockStore.ChainBehavior.ChainState(this);

			if(AddressManager.Count == 0)
				Logs.FullNode.LogInformation("AddressManager is empty, discovering peers...");

			// == Connection == 
			var connectionParameters = new NodeConnectionParameters();
			connectionParameters.IsRelay = _Args.Mempool.RelayTxes;
			connectionParameters.Services = (Args.Store.Prune ? NodeServices.Nothing :  NodeServices.Network) | NodeServices.NODE_WITNESS;
			connectionParameters.TemplateBehaviors.Add(new BlockStore.ChainBehavior(Chain, this.ChainBehaviorState));
			connectionParameters.TemplateBehaviors.Add(new AddressManagerBehavior(AddressManager));
			ConnectionManager = new ConnectionManager(Network, connectionParameters, _Args.ConnectionManager);
			var blockPuller = new NodesBlockPuller(Chain, ConnectionManager.ConnectedNodes);
			connectionParameters.TemplateBehaviors.Add(new NodesBlockPuller.NodesBlockPullerBehavior(blockPuller));

			// === BlockSgtore ===
			var blockRepository = new BlockRepository(this.Network, DataFolder.BlockPath);
			var blockStoreCache = new BlockStoreCache(blockRepository);
			_Resources.Add(blockStoreCache);
			_Resources.Add(blockRepository);
			var lightBlockPuller = new BlockingPuller(this.Chain, this.ConnectionManager.ConnectedNodes);
			var blockStoreLoop = new BlockStoreLoop(this.Chain, this.ConnectionManager,
				blockRepository, this.DateTimeProvider, _Args, this._ChainBehaviorState, this._Cancellation, lightBlockPuller);
			this.BlockStoreManager = new BlockStoreManager(this.Chain, this.ConnectionManager,
				blockRepository, this.DateTimeProvider, _Args, this._ChainBehaviorState, blockStoreLoop);
			connectionParameters.TemplateBehaviors.Add(new BlockStoreBehavior(this.Chain, this.BlockStoreManager.BlockRepository, blockStoreCache));
			connectionParameters.TemplateBehaviors.Add(new BlockingPuller.BlockingPullerBehavior(lightBlockPuller));
			this.Signals.Blocks.Subscribe(new BlockStoreSignaled(blockStoreLoop, this.Chain, this._Args, this.ChainBehaviorState, this.ConnectionManager, this._Cancellation));

			// === Consensus ===
			var consensusValidator = new ConsensusValidator(Network.Consensus);
			ConsensusLoop = new ConsensusLoop(consensusValidator, Chain, CoinView, blockPuller);
			this._ChainBehaviorState.HighestValidatedPoW = ConsensusLoop.Tip;

			// === memory pool ==
			this.RegisterModule(new MempoolModule());

			// === Miner ===
			this.Miner = new Mining(this, this.DateTimeProvider);

			var flags = ConsensusLoop.GetFlags();
			if(flags.ScriptFlags.HasFlag(ScriptVerify.Witness))
				ConnectionManager.AddDiscoveredNodesRequirement(NodeServices.NODE_WITNESS);

			// TODO: create a FullNodeBuilder that takes modules/services and builds them
			// configure and start DI modules
			var serviceCollection = new ServiceCollection();
			var sortedModules = this.modules.OrderBy(o => o.Priority).ToList();
			foreach (var module in sortedModules)
				module.Configure(this, serviceCollection);
			var service = serviceCollection.BuildServiceProvider();
			foreach (var module in sortedModules)
				module.Start(this, service);
			var serviceDispose = service as IDisposable;
			if (serviceDispose != null)
				_Resources.Add(serviceDispose);

			_ChainBehaviorState.HighestValidatedPoW = ConsensusLoop.Tip;
			ConnectionManager.Start();

			new Thread(RunLoop)
			{
				Name = "Consensus Loop"
			}.Start();
			_IsStarted.Set();

			this.StartPeriodicLog();
		}

		private BlockStore.ChainBehavior.ChainState _ChainBehaviorState;
		public BlockStore.ChainBehavior.ChainState ChainBehaviorState
		{
			get { return _ChainBehaviorState; } 
		}

		public class ConsensusStats
		{
			private readonly FullNode fullNode;
			private CoinViewStack stack;
			private CachedCoinView cache;
			private DBreezeCoinView dbreeze;
			private CoinView bottom;

			private LookaheadBlockPuller lookaheadPuller;
			private ConsensusPerformanceSnapshot lastSnapshot;
			private BackendPerformanceSnapshot lastSnapshot2;
			private CachePerformanceSnapshot lastSnapshot3;

			public ConsensusStats(FullNode fullNode, CoinViewStack stack)
			{
				this.fullNode = fullNode;

				stack = new CoinViewStack(fullNode.CoinView);
				cache = stack.Find<CachedCoinView>();
				dbreeze = stack.Find<DBreezeCoinView>();
				bottom = stack.Bottom;

				lookaheadPuller = fullNode.ConsensusLoop.Puller as LookaheadBlockPuller;

				lastSnapshot = fullNode.ConsensusLoop.Validator.PerformanceCounter.Snapshot();
				lastSnapshot2 = dbreeze?.PerformanceCounter.Snapshot();
				lastSnapshot3 = cache?.PerformanceCounter.Snapshot();
			}

			public bool CanLog
			{
				get
				{
					return this.fullNode._ChainBehaviorState.IsInitialBlockDownload && 
						(DateTimeOffset.UtcNow - lastSnapshot.Taken) > TimeSpan.FromSeconds(5.0);
				}
			}

			public void Log()
			{
				StringBuilder benchLogs = new StringBuilder();

				if (lookaheadPuller != null)
				{
					benchLogs.AppendLine("======Block Puller======");
					benchLogs.AppendLine("Lookahead:".PadRight(Logs.ColumnLength) + lookaheadPuller.ActualLookahead + " blocks");
					benchLogs.AppendLine("Downloaded:".PadRight(Logs.ColumnLength) + lookaheadPuller.MedianDownloadCount + " blocks");
					benchLogs.AppendLine("==========================");
				}
				benchLogs.AppendLine("Persistent Tip:".PadRight(Logs.ColumnLength) + this.fullNode.Chain.GetBlock(bottom.GetBlockHashAsync().Result).Height);
				if (cache != null)
				{
					benchLogs.AppendLine("Cache Tip".PadRight(Logs.ColumnLength) + this.fullNode.Chain.GetBlock(cache.GetBlockHashAsync().Result).Height);
					benchLogs.AppendLine("Cache entries".PadRight(Logs.ColumnLength) + cache.CacheEntryCount);
				}

				var snapshot = this.fullNode.ConsensusLoop.Validator.PerformanceCounter.Snapshot();
				benchLogs.AppendLine((snapshot - lastSnapshot).ToString());
				lastSnapshot = snapshot;

				if (dbreeze != null)
				{
					var snapshot2 = dbreeze.PerformanceCounter.Snapshot();
					benchLogs.AppendLine((snapshot2 - lastSnapshot2).ToString());
					lastSnapshot2 = snapshot2;
				}
				if (cache != null)
				{
					var snapshot3 = cache.PerformanceCounter.Snapshot();
					benchLogs.AppendLine((snapshot3 - lastSnapshot3).ToString());
					lastSnapshot3 = snapshot3;
				}
				benchLogs.AppendLine(this.fullNode.ConnectionManager.GetStats());
				Logs.Bench.LogInformation(benchLogs.ToString());
			}
		}

		void RunLoop()
		{
			try
			{
				var stack = new CoinViewStack(CoinView);
				var cache = stack.Find<CachedCoinView>();
				var stats = new ConsensusStats(this, stack);
				
				ChainedBlock lastTip = ConsensusLoop.Tip;
				foreach(var block in ConsensusLoop.Execute(_Cancellation.Token))
				{
					bool reorg = false;
					if(ConsensusLoop.Tip.FindFork(lastTip) != lastTip)
					{
						reorg = true;
						Logs.FullNode.LogInformation("Reorg detected, rewinding from " + lastTip.Height + " (" + lastTip.HashBlock + ") to " + ConsensusLoop.Tip.Height + " (" + ConsensusLoop.Tip.HashBlock + ")");
					}
					lastTip = ConsensusLoop.Tip;
					_Cancellation.Token.ThrowIfCancellationRequested();
					if(block.Error != null)
					{
						Logs.FullNode.LogError("Block rejected: " + block.Error.Message);

						//Pull again
						ConsensusLoop.Puller.SetLocation(ConsensusLoop.Tip);

						if(block.Error == ConsensusErrors.BadWitnessNonceSize)
						{
							Logs.FullNode.LogInformation("You probably need witness information, activating witness requirement for peers.");
							ConnectionManager.AddDiscoveredNodesRequirement(NodeServices.NODE_WITNESS);
							ConsensusLoop.Puller.RequestOptions(TransactionOptions.Witness);
							continue;
						}

						//Set the PoW chain back to ConsensusLoop.Tip
						Chain.SetTip(ConsensusLoop.Tip);
						//Since ChainBehavior check PoW, MarkBlockInvalid can't be spammed
						Logs.FullNode.LogError("Marking block as invalid");
						_ChainBehaviorState.MarkBlockInvalid(block.ChainedBlock.HashBlock);
					}

					if(block.Error == null)
					{
						_ChainBehaviorState.HighestValidatedPoW = ConsensusLoop.Tip;
						if(Chain.Tip.HashBlock == block.ChainedBlock.HashBlock)
						{
							var unused = cache.FlushAsync();
						}

						this.Signals.Blocks.Broadcast(block.Block);
					}

					// TODO: replace this with a signalling object
					if (stats.CanLog)
						stats.Log();
				}
			}
			catch(Exception ex) //TODO: Barbaric clean exit
			{
				if(ex is OperationCanceledException)
				{
					if(_Cancellation.IsCancellationRequested)
						return;
				}
				if(!IsDisposed)
				{
					Logs.FullNode.LogCritical(new EventId(0), ex, "Consensus loop unhandled exception (Tip:" + ConsensusLoop.Tip?.Height + ")");
					_UncatchedException = ex;
					Dispose();
				}
			}
		}

		public Mining Miner
		{
			get; set;
		}

		public Signals Signals
		{
			get; set;
		}

		public ConsensusLoop ConsensusLoop
		{
			get; set;
		}

		public IWebHost RPCHost
		{
			get; set;
		}

		private void StartFlushChainThread()
		{
			if(!Directory.Exists(DataFolder.ChainPath))
			{
				Logs.FullNode.LogInformation("Creating " + DataFolder.ChainPath);
				Directory.CreateDirectory(DataFolder.ChainPath);
			}
			ChainRepository = new ChainRepository(DataFolder.ChainPath);
			_Resources.Add(ChainRepository);
			Logs.FullNode.LogInformation("Loading chain");
			Chain = ChainRepository.GetChain().GetAwaiter().GetResult();
			Chain = Chain ?? new ConcurrentChain(Network);
			Guard.Assert(Chain.Genesis.HashBlock == Network.GenesisHash); // can't swap networks
			Logs.FullNode.LogInformation("Chain loaded at height " + Chain.Height);
			FlushChainTask = new PeriodicTask("FlushChain", (cancellation) =>
			{
				ChainRepository.Save(Chain);
			}).Start(_Cancellation.Token, TimeSpan.FromMinutes(5.0), true);
		}

		public ConnectionManager ConnectionManager
		{
			get; set;
		}

		public MempoolManager MempoolManager
		{
			get; set;
		}

		public AddressManager AddressManager
		{
			get; set;
		}

		public ChainRepository ChainRepository
		{
			get; set;
		}

		public BlockStoreManager BlockStoreManager
		{
			get; set;
		}

		/// <summary>
		/// The longest PoW chain
		/// </summary>
		public ConcurrentChain Chain
		{
			get; set;
		}

		public PeriodicTask FlushAddrmanTask
		{
			get; set;
		}

		public PeriodicTask FlushChainTask
		{
			get; set;
		}

		public CancellationProvider GlobalCancellation
		{
			get; set;
		}
		public class CancellationProvider
		{
			public CancellationTokenSource Cancellation { get; set; }
		}

		ManualResetEvent _IsDisposed = new ManualResetEvent(false);
		ManualResetEvent _IsStarted = new ManualResetEvent(false);
		CancellationTokenSource _Cancellation = new CancellationTokenSource();
		public bool IsDisposed
		{
			get
			{
				return _IsDisposedValue;
			}
		}

		private void StartFlushAddrManThread()
		{
			if(!File.Exists(DataFolder.AddrManFile))
			{
				Logs.FullNode.LogInformation("Creating " + DataFolder.AddrManFile);
				AddressManager = new AddressManager();
				AddressManager.SavePeerFile(DataFolder.AddrManFile, Network);
			}
			else
			{
				Logs.FullNode.LogInformation("Loading addrman");
				AddressManager = AddressManager.LoadPeerFile(DataFolder.AddrManFile);
				Logs.FullNode.LogInformation("Loaded");
			}
			FlushAddrmanTask = new PeriodicTask("FlushAddrMan", (cancellation) =>
			{
				AddressManager.SavePeerFile(DataFolder.AddrManFile, Network);
			}).Start(_Cancellation.Token, TimeSpan.FromMinutes(5.0), true);
		}

		private void StartPeriodicLog()
		{
            AsyncLoop.Run("PeriodicLog", (cancellation) =>
			{
				// TODO: move stats to each of its components 

				StringBuilder benchLogs = new StringBuilder();
				
				benchLogs.AppendLine("======Consensus====== " + DateTime.UtcNow.ToString(CultureInfo.InvariantCulture)); 
				benchLogs.AppendLine("Headers.Height: ".PadRight(Logs.ColumnLength + 3) + this.Chain.Tip.Height.ToString().PadRight(8) + " Headers.Hash: ".PadRight(Logs.ColumnLength + 3) + this.Chain.Tip.HashBlock);
				benchLogs.AppendLine("Consensus.Height: ".PadRight(Logs.ColumnLength + 3) + this._ChainBehaviorState.HighestValidatedPoW.Height.ToString().PadRight(8) + " Consensus.Hash: ".PadRight(Logs.ColumnLength + 3) + this._ChainBehaviorState.HighestValidatedPoW.HashBlock);
				benchLogs.AppendLine("Store.Height: ".PadRight(Logs.ColumnLength + 3) + this._ChainBehaviorState.HighestPersistedBlock.Height.ToString().PadRight(8) + " Store.Hash: ".PadRight(Logs.ColumnLength + 3) + this._ChainBehaviorState.HighestPersistedBlock.HashBlock);
				benchLogs.AppendLine();

				benchLogs.AppendLine("======Mempool======");
				benchLogs.AppendLine(this.MempoolManager.PerformanceCounter.ToString());

				benchLogs.AppendLine("======Connection======");
				benchLogs.AppendLine(this.ConnectionManager.GetNodeStats());
				Logs.Bench.LogInformation(benchLogs.ToString());
				return Task.CompletedTask;
            },
            _Cancellation.Token,
            repeatEvery: TimeSpans.FiveSeconds,
            startAfter: TimeSpans.FiveSeconds);
		}

		public void WaitDisposed()
		{
			_IsDisposed.WaitOne();
			Dispose();
		}

		bool _IsDisposedValue;


		private bool _HasExited;
		private Exception _UncatchedException;

		public bool HasExited
		{
			get
			{
				return _HasExited;
			}
		}

		public void Dispose()
		{
			if(IsDisposed)
				return;
			_IsDisposedValue = true;
			Logs.FullNode.LogInformation("Closing node pending...");
			_IsStarted.WaitOne();
			if(_Cancellation != null)
			{
				_Cancellation.Cancel();
				FlushAddrmanTask.RunOnce();
				Logs.FullNode.LogInformation("FlushAddrMan stopped");
				FlushChainTask.RunOnce();
				Logs.FullNode.LogInformation("FlushChain stopped");

				var cache = CoinView as CachedCoinView;
				if(cache != null)
				{
					Logs.FullNode.LogInformation("Flushing Cache CoinView...");
					cache.FlushAsync().GetAwaiter().GetResult();
				}

				Logs.FullNode.LogInformation("Flushing BlockStore...");
				this.BlockStoreManager.BlockStoreLoop.Flush().GetAwaiter().GetResult();

				ConnectionManager.Dispose();
				foreach(var dispo in _Resources)
					dispo.Dispose();
			}
			_IsDisposed.Set();
			_HasExited = true;
		}

		public void ThrowIfUncatchedException()
		{
			if(_UncatchedException != null)
			{
				var ex = _UncatchedException;
				var aex = _UncatchedException as AggregateException;
				if(aex != null)
					ex = aex.InnerException;
				ExceptionDispatchInfo.Capture(ex).Throw();
			}
		}
	}
>>>>>>> 955a3e6a
}<|MERGE_RESOLUTION|>--- conflicted
+++ resolved
@@ -26,462 +26,6 @@
 using Stratis.Bitcoin.Connection;
 using Stratis.Bitcoin.Miner;
 
-<<<<<<< HEAD
-namespace Stratis.Bitcoin {
-
-   public partial class FullNode : IDisposable {
-      NodeArgs _Args;
-      public NodeArgs Args {
-         get {
-            return _Args;
-         }
-      }
-
-      public FullNode(NodeArgs args) {
-         if (args == null)
-            throw new ArgumentNullException("args");
-         _Args = args;
-         Network = _Args.GetNetwork();
-      }
-
-      public Network Network {
-         get;
-         internal set;
-      }
-
-      public CoinView CoinView {
-         get; set;
-      }
-
-      public DataFolder DataFolder {
-         get; set;
-      }
-
-      public DateTimeProvider DateTimeProvider {
-         get; set;
-      }
-
-      public bool IsInitialBlockDownload() {
-         //if (fImporting || fReindex)
-         //	return true;
-         if (this.ConsensusLoop.Tip == null)
-            return true;
-         if (this.ConsensusLoop.Tip.ChainWork < this.Network.Consensus.MinimumChainWork)
-            return true;
-         if (this.ConsensusLoop.Tip.Header.BlockTime.ToUnixTimeSeconds() < (this.DateTimeProvider.GetTime() - this.Args.MaxTipAge))
-            return true;
-         return false;
-      }
-
-
-      List<IDisposable> _Resources = new List<IDisposable>();
-      public void Start() {
-         if (IsDisposed)
-            throw new ObjectDisposedException("FullNode");
-         _IsStarted.Reset();
-         DataFolder = new DataFolder(_Args.DataDir);
-         var coinviewDB = new DBreezeCoinView(Network, DataFolder.CoinViewPath);
-         _Resources.Add(coinviewDB);
-         CoinView = new CachedCoinView(coinviewDB) { MaxItems = _Args.Cache.MaxItems };
-
-
-         _Cancellation = new CancellationTokenSource();
-         this.GlobalCancellation = new CancellationProvider() { Cancellation = _Cancellation };
-
-         //StartFlushAddrManThread();
-         //StartFlushChainThread();
-
-         if (_Args.RPC != null) {
-            RPCHost = new WebHostBuilder()
-            .UseKestrel()
-            .ForFullNode(this)
-            .UseUrls(_Args.RPC.GetUrls())
-            .UseIISIntegration()
-            .UseStartup<RPC.Startup>()
-            .Build();
-            RPCHost.Start();
-            _Resources.Add(RPCHost);
-            Logs.RPC.LogInformation("RPC Server listening on: " + Environment.NewLine + String.Join(Environment.NewLine, _Args.RPC.GetUrls()));
-         }
-
-         this.Signals = new Signals();
-         this.DateTimeProvider = DateTimeProvider.Default;
-
-         this._ChainBehaviorState = new BlockStore.ChainBehavior.ChainState(this);
-
-         if (AddressManager.Count == 0)
-            Logs.FullNode.LogInformation("AddressManager is empty, discovering peers...");
-
-         // == Connection == 
-         var connectionParameters = new NodeConnectionParameters();
-         connectionParameters.IsRelay = _Args.Mempool.RelayTxes;
-         connectionParameters.Services = (Args.Store.Prune ? NodeServices.Nothing : NodeServices.Network) | NodeServices.NODE_WITNESS;
-         connectionParameters.TemplateBehaviors.Add(new BlockStore.ChainBehavior(Chain, this.ChainBehaviorState));
-         connectionParameters.TemplateBehaviors.Add(new AddressManagerBehavior(AddressManager));
-         ConnectionManager = new ConnectionManager(Network, connectionParameters, _Args.ConnectionManager);
-         var blockPuller = new NodesBlockPuller(Chain, ConnectionManager.ConnectedNodes);
-         connectionParameters.TemplateBehaviors.Add(new NodesBlockPuller.NodesBlockPullerBehavior(blockPuller));
-
-         // === BlockSgtore ===
-         var blockRepository = new BlockRepository(this.Network, DataFolder.BlockPath);
-         var blockStoreCache = new BlockStoreCache(blockRepository);
-         _Resources.Add(blockStoreCache);
-         _Resources.Add(blockRepository);
-         var lightBlockPuller = new BlockingPuller(this.Chain, this.ConnectionManager.ConnectedNodes);
-         var blockStoreLoop = new BlockStoreLoop(this.Chain, this.ConnectionManager,
-            blockRepository, this.DateTimeProvider, _Args, this._ChainBehaviorState, this._Cancellation, lightBlockPuller);
-         this.BlockStoreManager = new BlockStoreManager(this.Chain, this.ConnectionManager,
-            blockRepository, this.DateTimeProvider, _Args, this._ChainBehaviorState, blockStoreLoop);
-         connectionParameters.TemplateBehaviors.Add(new BlockStoreBehavior(this.Chain, this.BlockStoreManager.BlockRepository, blockStoreCache));
-         connectionParameters.TemplateBehaviors.Add(new BlockingPuller.BlockingPullerBehavior(lightBlockPuller));
-         this.Signals.Blocks.Subscribe(new BlockStoreSignaled(blockStoreLoop, this.Chain, this._Args, this.ChainBehaviorState, this.ConnectionManager, this._Cancellation));
-
-         // === Consensus ===
-         var consensusValidator = new ConsensusValidator(Network.Consensus);
-         ConsensusLoop = new ConsensusLoop(consensusValidator, Chain, CoinView, blockPuller);
-         this._ChainBehaviorState.HighestValidatedPoW = ConsensusLoop.Tip;
-
-         // === Miner ===
-         this.Miner = new Mining(this, this.DateTimeProvider);
-
-         var flags = ConsensusLoop.GetFlags();
-         if (flags.ScriptFlags.HasFlag(ScriptVerify.Witness))
-            ConnectionManager.AddDiscoveredNodesRequirement(NodeServices.NODE_WITNESS);
-
-         StartBuilderStuff();
-
-         _ChainBehaviorState.HighestValidatedPoW = ConsensusLoop.Tip;
-         ConnectionManager.Start();
-
-         new Thread(RunLoop) {
-            Name = "Consensus Loop"
-         }.Start();
-         _IsStarted.Set();
-
-         this.StartPeriodicLog();
-      }
-
-      private BlockStore.ChainBehavior.ChainState _ChainBehaviorState;
-      public BlockStore.ChainBehavior.ChainState ChainBehaviorState {
-         get { return _ChainBehaviorState; }
-      }
-
-      public class ConsensusStats {
-         private readonly FullNode fullNode;
-         private CoinViewStack stack;
-         private CachedCoinView cache;
-         private DBreezeCoinView dbreeze;
-         private CoinView bottom;
-
-         private LookaheadBlockPuller lookaheadPuller;
-         private ConsensusPerformanceSnapshot lastSnapshot;
-         private BackendPerformanceSnapshot lastSnapshot2;
-         private CachePerformanceSnapshot lastSnapshot3;
-
-         public ConsensusStats(FullNode fullNode, CoinViewStack stack) {
-            this.fullNode = fullNode;
-
-            stack = new CoinViewStack(fullNode.CoinView);
-            cache = stack.Find<CachedCoinView>();
-            dbreeze = stack.Find<DBreezeCoinView>();
-            bottom = stack.Bottom;
-
-            lookaheadPuller = fullNode.ConsensusLoop.Puller as LookaheadBlockPuller;
-
-            lastSnapshot = fullNode.ConsensusLoop.Validator.PerformanceCounter.Snapshot();
-            lastSnapshot2 = dbreeze?.PerformanceCounter.Snapshot();
-            lastSnapshot3 = cache?.PerformanceCounter.Snapshot();
-         }
-
-         public bool CanLog {
-            get {
-               return this.fullNode._ChainBehaviorState.IsInitialBlockDownload &&
-                  (DateTimeOffset.UtcNow - lastSnapshot.Taken) > TimeSpan.FromSeconds(5.0);
-            }
-         }
-
-         public void Log() {
-            StringBuilder benchLogs = new StringBuilder();
-
-            if (lookaheadPuller != null) {
-               benchLogs.AppendLine("======Block Puller======");
-               benchLogs.AppendLine("Lookahead:".PadRight(Logs.ColumnLength) + lookaheadPuller.ActualLookahead + " blocks");
-               benchLogs.AppendLine("Downloaded:".PadRight(Logs.ColumnLength) + lookaheadPuller.MedianDownloadCount + " blocks");
-               benchLogs.AppendLine("==========================");
-            }
-            benchLogs.AppendLine("Persistent Tip:".PadRight(Logs.ColumnLength) + this.fullNode.Chain.GetBlock(bottom.GetBlockHashAsync().Result).Height);
-            if (cache != null) {
-               benchLogs.AppendLine("Cache Tip".PadRight(Logs.ColumnLength) + this.fullNode.Chain.GetBlock(cache.GetBlockHashAsync().Result).Height);
-               benchLogs.AppendLine("Cache entries".PadRight(Logs.ColumnLength) + cache.CacheEntryCount);
-            }
-
-            var snapshot = this.fullNode.ConsensusLoop.Validator.PerformanceCounter.Snapshot();
-            benchLogs.AppendLine((snapshot - lastSnapshot).ToString());
-            lastSnapshot = snapshot;
-
-            if (dbreeze != null) {
-               var snapshot2 = dbreeze.PerformanceCounter.Snapshot();
-               benchLogs.AppendLine((snapshot2 - lastSnapshot2).ToString());
-               lastSnapshot2 = snapshot2;
-            }
-            if (cache != null) {
-               var snapshot3 = cache.PerformanceCounter.Snapshot();
-               benchLogs.AppendLine((snapshot3 - lastSnapshot3).ToString());
-               lastSnapshot3 = snapshot3;
-            }
-            benchLogs.AppendLine(this.fullNode.ConnectionManager.GetStats());
-            Logs.Bench.LogInformation(benchLogs.ToString());
-         }
-      }
-
-      void RunLoop() {
-         try {
-            var stack = new CoinViewStack(CoinView);
-            var cache = stack.Find<CachedCoinView>();
-            var stats = new ConsensusStats(this, stack);
-
-            ChainedBlock lastTip = ConsensusLoop.Tip;
-            foreach (var block in ConsensusLoop.Execute(_Cancellation.Token)) {
-               bool reorg = false;
-               if (ConsensusLoop.Tip.FindFork(lastTip) != lastTip) {
-                  reorg = true;
-                  Logs.FullNode.LogInformation("Reorg detected, rewinding from " + lastTip.Height + " (" + lastTip.HashBlock + ") to " + ConsensusLoop.Tip.Height + " (" + ConsensusLoop.Tip.HashBlock + ")");
-               }
-               lastTip = ConsensusLoop.Tip;
-               _Cancellation.Token.ThrowIfCancellationRequested();
-               if (block.Error != null) {
-                  Logs.FullNode.LogError("Block rejected: " + block.Error.Message);
-
-                  //Pull again
-                  ConsensusLoop.Puller.SetLocation(ConsensusLoop.Tip);
-
-                  if (block.Error == ConsensusErrors.BadWitnessNonceSize) {
-                     Logs.FullNode.LogInformation("You probably need witness information, activating witness requirement for peers.");
-                     ConnectionManager.AddDiscoveredNodesRequirement(NodeServices.NODE_WITNESS);
-                     ConsensusLoop.Puller.RequestOptions(TransactionOptions.Witness);
-                     continue;
-                  }
-
-                  //Set the PoW chain back to ConsensusLoop.Tip
-                  Chain.SetTip(ConsensusLoop.Tip);
-                  //Since ChainBehavior check PoW, MarkBlockInvalid can't be spammed
-                  Logs.FullNode.LogError("Marking block as invalid");
-                  _ChainBehaviorState.MarkBlockInvalid(block.ChainedBlock.HashBlock);
-               }
-
-               if (block.Error == null) {
-                  _ChainBehaviorState.HighestValidatedPoW = ConsensusLoop.Tip;
-                  if (Chain.Tip.HashBlock == block.ChainedBlock.HashBlock) {
-                     var unused = cache.FlushAsync();
-                  }
-
-                  this.Signals.Blocks.Broadcast(block.Block);
-               }
-
-               // TODO: replace this with a signalling object
-               if (stats.CanLog)
-                  stats.Log();
-            }
-         }
-         catch (Exception ex) //TODO: Barbaric clean exit
-         {
-            if (ex is OperationCanceledException) {
-               if (_Cancellation.IsCancellationRequested)
-                  return;
-            }
-            if (!IsDisposed) {
-               Logs.FullNode.LogCritical(new EventId(0), ex, "Consensus loop unhandled exception (Tip:" + ConsensusLoop.Tip?.Height + ")");
-               _UncatchedException = ex;
-               Dispose();
-            }
-         }
-      }
-
-      public Mining Miner {
-         get; set;
-      }
-
-      public Signals Signals {
-         get; set;
-      }
-
-      public ConsensusLoop ConsensusLoop {
-         get; set;
-      }
-
-      public IWebHost RPCHost {
-         get; set;
-      }
-
-      //private void StartFlushChainThread() {
-      //   if (!Directory.Exists(DataFolder.ChainPath)) {
-      //      Logs.FullNode.LogInformation("Creating " + DataFolder.ChainPath);
-      //      Directory.CreateDirectory(DataFolder.ChainPath);
-      //   }
-      //   ChainRepository = new ChainRepository(DataFolder.ChainPath);
-      //   _Resources.Add(ChainRepository);
-      //   Logs.FullNode.LogInformation("Loading chain");
-      //   Chain = ChainRepository.GetChain().GetAwaiter().GetResult();
-      //   Chain = Chain ?? new ConcurrentChain(Network);
-      //   Guard.Assert(Chain.Genesis.HashBlock == Network.GenesisHash); // can't swap networks
-      //   Logs.FullNode.LogInformation("Chain loaded at height " + Chain.Height);
-      //   FlushChainTask = new PeriodicTask("FlushChain", (cancellation) => {
-      //      ChainRepository.Save(Chain);
-      //   }).Start(_Cancellation.Token, TimeSpan.FromMinutes(5.0), true);
-      //}
-
-      public ConnectionManager ConnectionManager {
-         get; set;
-      }
-
-      public MempoolManager MempoolManager {
-         get; set;
-      }
-
-      public AddressManager AddressManager {
-         get; set;
-      }
-
-      public ChainRepository ChainRepository {
-         get; set;
-      }
-
-      public BlockStoreManager BlockStoreManager {
-         get; set;
-      }
-
-      /// <summary>
-      /// The longest PoW chain
-      /// </summary>
-      public ConcurrentChain Chain {
-         get; set;
-      }
-
-      //public PeriodicTask FlushAddrmanTask {
-      //   get; set;
-      //}
-
-      //public PeriodicTask FlushChainTask {
-      //   get; set;
-      //}
-
-      public CancellationProvider GlobalCancellation {
-         get; set;
-      }
-      public class CancellationProvider {
-         public CancellationTokenSource Cancellation { get; set; }
-      }
-
-      ManualResetEvent _IsDisposed = new ManualResetEvent(false);
-      ManualResetEvent _IsStarted = new ManualResetEvent(false);
-      CancellationTokenSource _Cancellation = new CancellationTokenSource();
-      public bool IsDisposed {
-         get {
-            return _IsDisposedValue;
-         }
-      }
-
-      //private void StartFlushAddrManThread() {
-      //   if (!File.Exists(DataFolder.AddrManFile)) {
-      //      Logs.FullNode.LogInformation("Creating " + DataFolder.AddrManFile);
-      //      AddressManager = new AddressManager();
-      //      AddressManager.SavePeerFile(DataFolder.AddrManFile, Network);
-      //   }
-      //   else {
-      //      Logs.FullNode.LogInformation("Loading addrman");
-      //      AddressManager = AddressManager.LoadPeerFile(DataFolder.AddrManFile);
-      //      Logs.FullNode.LogInformation("Loaded");
-      //   }
-      //   FlushAddrmanTask = new PeriodicTask("FlushAddrMan", (cancellation) => {
-      //      AddressManager.SavePeerFile(DataFolder.AddrManFile, Network);
-      //   }).Start(_Cancellation.Token, TimeSpan.FromMinutes(5.0), true);
-      //}
-
-      private void StartPeriodicLog() {
-         AsyncLoop.Run("PeriodicLog", (cancellation) => {
-            // TODO: move stats to each of its components 
-
-            StringBuilder benchLogs = new StringBuilder();
-
-            benchLogs.AppendLine("======Consensus====== " + DateTime.UtcNow.ToString(CultureInfo.InvariantCulture));
-            benchLogs.AppendLine("Headers.Height: ".PadRight(Logs.ColumnLength + 3) + this.Chain.Tip.Height.ToString().PadRight(8) + " Headers.Hash: ".PadRight(Logs.ColumnLength + 3) + this.Chain.Tip.HashBlock);
-            benchLogs.AppendLine("Consensus.Height: ".PadRight(Logs.ColumnLength + 3) + this._ChainBehaviorState.HighestValidatedPoW.Height.ToString().PadRight(8) + " Consensus.Hash: ".PadRight(Logs.ColumnLength + 3) + this._ChainBehaviorState.HighestValidatedPoW.HashBlock);
-            benchLogs.AppendLine("Store.Height: ".PadRight(Logs.ColumnLength + 3) + this._ChainBehaviorState.HighestPersistedBlock.Height.ToString().PadRight(8) + " Store.Hash: ".PadRight(Logs.ColumnLength + 3) + this._ChainBehaviorState.HighestPersistedBlock.HashBlock);
-            benchLogs.AppendLine();
-
-            benchLogs.AppendLine("======Mempool======");
-            benchLogs.AppendLine(this.MempoolManager.PerformanceCounter.ToString());
-
-            benchLogs.AppendLine("======Connection======");
-            benchLogs.AppendLine(this.ConnectionManager.GetNodeStats());
-            Logs.Bench.LogInformation(benchLogs.ToString());
-            return Task.CompletedTask;
-         },
-         _Cancellation.Token,
-         repeateEvery: TimeSpans.FiveSeconds,
-         startAfter: TimeSpans.FiveSeconds);
-      }
-
-      public void WaitDisposed() {
-         _IsDisposed.WaitOne();
-         Dispose();
-      }
-
-      bool _IsDisposedValue;
-
-
-      private bool _HasExited;
-      private Exception _UncatchedException;
-
-      public bool HasExited {
-         get {
-            return _HasExited;
-         }
-      }
-
-      public void Dispose() {
-         if (IsDisposed)
-            return;
-         _IsDisposedValue = true;
-         Logs.FullNode.LogInformation("Closing node pending...");
-         _IsStarted.WaitOne();
-         if (_Cancellation != null) {
-            _Cancellation.Cancel();
-            //FlushAddrmanTask.RunOnce();
-            //Logs.FullNode.LogInformation("FlushAddrMan stopped");
-            //FlushChainTask.RunOnce();
-            //Logs.FullNode.LogInformation("FlushChain stopped");
-
-            var cache = CoinView as CachedCoinView;
-            if (cache != null) {
-               Logs.FullNode.LogInformation("Flushing Cache CoinView...");
-               cache.FlushAsync().GetAwaiter().GetResult();
-            }
-
-            Logs.FullNode.LogInformation("Flushing BlockStore...");
-            this.BlockStoreManager.BlockStoreLoop.Flush().GetAwaiter().GetResult();
-
-            ConnectionManager.Dispose();
-            foreach (var dispo in _Resources)
-               dispo.Dispose();
-
-            DisposeBuilderStuff();
-         }
-         _IsDisposed.Set();
-         _HasExited = true;
-      }
-
-      public void ThrowIfUncatchedException() {
-         if (_UncatchedException != null) {
-            var ex = _UncatchedException;
-            var aex = _UncatchedException as AggregateException;
-            if (aex != null)
-               ex = aex.InnerException;
-            ExceptionDispatchInfo.Capture(ex).Throw();
-         }
-      }
-   }
-=======
 namespace Stratis.Bitcoin
 {
 
@@ -1019,5 +563,4 @@
 			}
 		}
 	}
->>>>>>> 955a3e6a
 }